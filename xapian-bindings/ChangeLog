--- conflicted
+++ resolved
@@ -1,4 +1,3 @@
-<<<<<<< HEAD
 Sun Aug 02 09:06:55 GMT 2009  Richard Boulton <richard@lemurconsulting.com>
 
 	* python/util.i: Use getters to access members of
@@ -34,7 +33,7 @@
 
 	* NEWS,csharp/Makefile.am,python/extra.i,python/pythontest.py,
 	  python/util.i,xapian.i: Restore the changes.
-=======
+
 Tue Feb 02 15:22:29 GMT 2010  Richard Boulton <richard@tartarus.org>
 
 	* csharp/Makefile.am: Remove one more reference to NumericRange
@@ -47,7 +46,6 @@
 	  so I want to do a bit more development work on them on the
 	  matchspy branch before committing to support them for several
 	  years.
->>>>>>> fec77f3e
 
 Tue Feb 02 14:05:07 GMT 2010  Richard Boulton <richard@tartarus.org>
 

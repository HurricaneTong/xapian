--- conflicted
+++ resolved
@@ -362,7 +362,6 @@
 
 
 <h2>Apache and mod_python/mod_wsgi</h2>
-<<<<<<< HEAD
 
 <p>
 By default, both mod_python and mod_wsgi use a separate sub-interpreter for
@@ -383,21 +382,11 @@
 <p>
 You need to set this option in the Apache configuration section for all
 mod_python scripts which use Xapian:
-=======
-
-<p>
-By default, both mod_python and mod_wsgi use a separate sub-interpreter for
-each application.  However, Python's sub-interpreter support is incompatible
-with the simplified GIL state API which SWIG-generated Python bindings use
-by default.  So to avoid deadlocks, you need to tell mod_python and mod_wsgi
-to run applications which use Xapian in the main interpreter as detailed below.
->>>>>>> bd46b50e
 </p>
 <pre>PythonInterpreter main_interpreter
 </pre>
 
 <p>
-<<<<<<< HEAD
 You may also need to use Python &gt;= 2.4 (due to <a
 href="http://issues.apache.org/jira/browse/MODPYTHON-217">problems in Python
 2.3 with the APIs the code uses</a>).
@@ -410,35 +399,6 @@
 <a href="http://code.google.com/p/modwsgi/wiki/ConfigurationDirectives#WSGIApplicationGroup">WSGIApplicationGroup option</a> like so:
 </p>
 
-=======
-This restriction could be removed - the details are in Xapian's bugtracker - see
-<a href="http://trac.xapian.org/ticket/364">ticket #364</a> for details of
-what needs doing.
-</p>
-
-<h3 id="mod_python">mod_python</h3>
-
-<p>
-You need to set this option in the Apache configuration section for all
-mod_python scripts which use Xapian:
-</p>
-<pre>PythonInterpreter main_interpreter
-</pre>
-
-<p>
-You may also need to use Python &gt;= 2.4 (due to <a
-href="http://issues.apache.org/jira/browse/MODPYTHON-217">problems in Python
-2.3 with the APIs the code uses</a>).
-</p>
-
-<h3 id="mod_wsgi">mod_wsgi</h3>
-
-<p>
-You need to set the
-<a href="http://code.google.com/p/modwsgi/wiki/ConfigurationDirectives#WSGIApplicationGroup">WSGIApplicationGroup option</a> like so:
-</p>
-
->>>>>>> bd46b50e
 <pre>WSGIApplicationGroup %{GLOBAL}
 </pre>
 

--- conflicted
+++ resolved
@@ -29,11 +29,7 @@
 %}
 
 /* Add a section to the output from phpinfo(). */
-<<<<<<< HEAD
-%pragma(php4) phpinfo="
-=======
 %pragma(php) phpinfo="
->>>>>>> bd46b50e
     const char * linked_version = Xapian::version_string();
     php_info_print_table_start();
     php_info_print_table_row(2, \"Xapian Support\", \"enabled\");

## Process this file with automake to produce Makefile.in

AUTOMAKE_OPTIONS = 1.5 subdir-objects
ACLOCAL_AMFLAGS = -I m4

# `make QUIET=' overrides `./configure --enable-quiet'.
# `make QUIET=y' overrides `./configure' without `--enable-quiet'.
LIBTOOL = @LIBTOOL@ $(QUIET:y=--quiet)

if MAINTAINER_MODE
# Export these so that we run the locally installed autotools when building
# from a bootstrapped SVN tree.
export ACLOCAL AUTOCONF AUTOHEADER AUTOM4TE AUTOMAKE
endif

INCLUDES = -I$(top_srcdir)/common -I$(top_srcdir)/include
if VPATH_BUILD
# Needed for the generated files include/xapian/version.h
# include/xapian/error.h and include/xapian/errordispatch.h
INCLUDES += -I$(top_builddir)/include
endif

# Order is relevant: when building, tests must be after ".".
SUBDIRS = . docs tests

noinst_HEADERS =
BUILT_SOURCES =
noinst_LTLIBRARIES =
CLEANFILES =
DISTCLEANFILES =
MAINTAINERCLEANFILES =
bin_PROGRAMS =
EXTRA_PROGRAMS =

<<<<<<< HEAD
libxapian_la_LIBADD =

.PHONY: check-none check-inmemory check-multi \
        check-remote check-remoteprog check-remotetcp \
        check-chert check-flint check-perftest \
	coverage-reconfigure coverage-reconfigure-maintainer-mode coverage-check

check-none:
	cd tests && $(MAKE) $(AM_MAKEFLAGS) check-none

check-inmemory:
	cd tests && $(MAKE) $(AM_MAKEFLAGS) check-inmemory

check-multi:
	cd tests && $(MAKE) $(AM_MAKEFLAGS) check-multi

if BUILD_BACKEND_REMOTE
check-remote:
	cd tests && $(MAKE) $(AM_MAKEFLAGS) check-remote
check-remoteprog:
	cd tests && $(MAKE) $(AM_MAKEFLAGS) check-remoteprog
check-remotetcp:
	cd tests && $(MAKE) $(AM_MAKEFLAGS) check-remotetcp
if BUILD_BACKEND_CHERT
check-remoteprog-chert:
	cd tests && $(MAKE) $(AM_MAKEFLAGS) check-remoteprog-chert
check-remotetcp-chert: apitest$(EXEEXT)
	cd tests && $(MAKE) $(AM_MAKEFLAGS) check-remotetcp-chert
endif
if BUILD_BACKEND_FLINT
check-remoteprog-flint:
	cd tests && $(MAKE) $(AM_MAKEFLAGS) check-remoteprog-flint
check-remotetcp-flint: apitest$(EXEEXT)
	cd tests && $(MAKE) $(AM_MAKEFLAGS) check-remotetcp-flint
endif
endif

if BUILD_BACKEND_CHERT
check-multi-chert:
	cd tests && $(MAKE) $(AM_MAKEFLAGS) check-multi-chert
check-chert:
	cd tests && $(MAKE) $(AM_MAKEFLAGS) check-chert
endif

if BUILD_BACKEND_FLINT
check-multi-flint:
	cd tests && $(MAKE) $(AM_MAKEFLAGS) check-multi-flint
check-flint:
	cd tests && $(MAKE) $(AM_MAKEFLAGS) check-flint
endif

check-perf:
	cd tests && $(MAKE) $(AM_MAKEFLAGS) check-perf
=======
.PHONY: coverage-reconfigure coverage-reconfigure-maintainer-mode coverage-check

# This relies on GNU make (for the pattern rule) but it's just a convenience
# as you can run these check-* targets with any make using:
#
#   cd tests ; make check-FOO
#
# So the pain of maintaining a huge list of target forwarding rules here isn't
# worth it.
#
# Note: We use @PERCENT@ here instead of a literal % to suppress an automake
# portability warning.
check-@PERCENT@:
	cd tests && $(MAKE) $(AM_MAKEFLAGS) $@
>>>>>>> 653c86a4

## --disable-shared as shared builds fail for me on x86-64 Debian etch.
## CCACHE_DISABLE as ccache 2.4 doesn't handle the .gcno files.
COVERAGE_CONFIGURE = \
    $(srcdir)/configure CXXFLAGS='-O0 --coverage' \
    --enable-quiet --disable-shared CCACHE_DISABLE=1 VALGRIND=

coverage-reconfigure: distclean
	$(COVERAGE_CONFIGURE)

coverage-reconfigure-maintainer-mode: distclean
	$(COVERAGE_CONFIGURE) --enable-maintainer-mode

coverage-check:
	## GNU find and xargs specific.
	find . -name '*.gcda' -print0|xargs -0 rm -f
	## Don't run under valgrind even if configure was run by hand.
	$(MAKE) $(AM_MAKEFLAGS) check VALGRIND=
	rm -f xapian-core.lcov
	for d in api backends bin common examples expand include languages \
	    matcher net queryparser tests unicode weight ; do \
	    rm -f tests/$$d ; \
	    ln -s ../$$d tests/$$d ; \
	done
	cd tests && lcov -c -b `pwd` -d `pwd` -o ../tmp.lcov
	sed '/^SF:\/usr/,/^end_of_record/{d};s,^\(SF:/.*/xapian-core/\)\([^t]\),\1tests/\2,' tmp.lcov > xapian-core.lcov
	genhtml -q -t "Test Coverage for xapian-core r`svn info|sed 's/^Revision: //p;d'`" -o lcov xapian-core.lcov

bin_SCRIPTS = xapian-config

DISTCLEANFILES += xapian-config

EXTRA_DIST = ChangeLog ChangeLog.0 ChangeLog.examples HACKING PLATFORMS \
 xapian-core.spec include/xapian/error.h include/xapian/errordispatch.h \
 generate-exceptions exception_data.pm preautoreconf dir_contents

cmakedir = $(libdir)/cmake/xapian
cmake_DATA = cmake/xapian-config.cmake cmake/xapian-config-version.cmake

# docsource.mk is generated by preautoreconf, run by bootstrap prior to
# it running autoreconf.
include docsource.mk

# Install the m4 file containing the XO_LIB_XAPIAN autoconf macro.
m4datadir = $(datadir)/aclocal
dist_m4data_DATA = m4-macros/xapian.m4

libxapian_la = libxapian.la
lib_LTLIBRARIES = libxapian.la
libxapian_la_SOURCES = $(lib_src)
libxapian_la_LDFLAGS = \
    $(XAPIAN_LDFLAGS) -no-undefined -version-info $(LIBRARY_VERSION_INFO)

lib_src =

if !MAINTAINER_NO_DOCS
dist_man_MANS = xapian-config.1
endif

include api/Makefile.mk
include bin/Makefile.mk
include backends/Makefile.mk
include common/Makefile.mk
include examples/Makefile.mk
include expand/Makefile.mk
include include/Makefile.mk
include languages/Makefile.mk
include matcher/Makefile.mk
include net/Makefile.mk
include queryparser/Makefile.mk
include unicode/Makefile.mk
include weight/Makefile.mk
include letor/Makefile.mk

xapianinclude_HEADERS += include/xapian/error.h

if MAINTAINER_MODE
BUILT_SOURCES += include/xapian/error.h include/xapian/errordispatch.h

include/xapian/error.h include/xapian/errordispatch.h: generate-exceptions exception_data.pm
	$(PERL) -w -I"$(srcdir)" "$(srcdir)/generate-exceptions"
endif

if !MAINTAINER_NO_DOCS
MAINTAINERCLEANFILES += $(dist_man_MANS)
endif

if DOCUMENTATION_RULES
xapian-config.1: xapian-config makemanpage
	./makemanpage ./xapian-config xapian-config xapian-config.1
endif

MAINTAINERCLEANFILES += $(BUILT_SOURCES)<|MERGE_RESOLUTION|>--- conflicted
+++ resolved
@@ -32,61 +32,8 @@
 bin_PROGRAMS =
 EXTRA_PROGRAMS =
 
-<<<<<<< HEAD
 libxapian_la_LIBADD =
 
-.PHONY: check-none check-inmemory check-multi \
-        check-remote check-remoteprog check-remotetcp \
-        check-chert check-flint check-perftest \
-	coverage-reconfigure coverage-reconfigure-maintainer-mode coverage-check
-
-check-none:
-	cd tests && $(MAKE) $(AM_MAKEFLAGS) check-none
-
-check-inmemory:
-	cd tests && $(MAKE) $(AM_MAKEFLAGS) check-inmemory
-
-check-multi:
-	cd tests && $(MAKE) $(AM_MAKEFLAGS) check-multi
-
-if BUILD_BACKEND_REMOTE
-check-remote:
-	cd tests && $(MAKE) $(AM_MAKEFLAGS) check-remote
-check-remoteprog:
-	cd tests && $(MAKE) $(AM_MAKEFLAGS) check-remoteprog
-check-remotetcp:
-	cd tests && $(MAKE) $(AM_MAKEFLAGS) check-remotetcp
-if BUILD_BACKEND_CHERT
-check-remoteprog-chert:
-	cd tests && $(MAKE) $(AM_MAKEFLAGS) check-remoteprog-chert
-check-remotetcp-chert: apitest$(EXEEXT)
-	cd tests && $(MAKE) $(AM_MAKEFLAGS) check-remotetcp-chert
-endif
-if BUILD_BACKEND_FLINT
-check-remoteprog-flint:
-	cd tests && $(MAKE) $(AM_MAKEFLAGS) check-remoteprog-flint
-check-remotetcp-flint: apitest$(EXEEXT)
-	cd tests && $(MAKE) $(AM_MAKEFLAGS) check-remotetcp-flint
-endif
-endif
-
-if BUILD_BACKEND_CHERT
-check-multi-chert:
-	cd tests && $(MAKE) $(AM_MAKEFLAGS) check-multi-chert
-check-chert:
-	cd tests && $(MAKE) $(AM_MAKEFLAGS) check-chert
-endif
-
-if BUILD_BACKEND_FLINT
-check-multi-flint:
-	cd tests && $(MAKE) $(AM_MAKEFLAGS) check-multi-flint
-check-flint:
-	cd tests && $(MAKE) $(AM_MAKEFLAGS) check-flint
-endif
-
-check-perf:
-	cd tests && $(MAKE) $(AM_MAKEFLAGS) check-perf
-=======
 .PHONY: coverage-reconfigure coverage-reconfigure-maintainer-mode coverage-check
 
 # This relies on GNU make (for the pattern rule) but it's just a convenience
@@ -101,7 +48,6 @@
 # portability warning.
 check-@PERCENT@:
 	cd tests && $(MAKE) $(AM_MAKEFLAGS) $@
->>>>>>> 653c86a4
 
 ## --disable-shared as shared builds fail for me on x86-64 Debian etch.
 ## CCACHE_DISABLE as ccache 2.4 doesn't handle the .gcno files.

<<<<<<< HEAD
Changes on MatchSpy branch:

* Matchspy:

  + Add some pre-defined matchspy classes, which can be used for some types of
    categorised searches (also called faceted searches), and to get various
    other items of information from a database at search time.  This also
    includes a MultipleMatchDecider class, which can be used to run
    multiple match deciders at once.

* Add tests of StringListSerialise class.

* Add tests of MultipleMatchDecider class.

* Add tests of predefined matchspy classes.

* Add document on categorisation, which describes how to use the new
  pre-defined matchspy classes for categorisation searches.

-----

 13200       olly Wed Jul 29 09:29:45 GMT 2009  Olly Betts <olly@survex.com>
=======
 13290       olly Mon Aug 10 10:29:13 GMT 2009  Olly Betts <olly@survex.com>

 13289    richard Mon Aug 10 07:55:04 GMT 2009  Richard Boulton <richard@lemurconsulting.com>
	* HACKING: Add section on ordering of include files, and fix a few
	  formatting issues to make this file into valid restructured text
	  again.

 13264       olly Tue Aug 04 15:49:54 GMT 2009  Olly Betts <olly@survex.com>
	* include/xapian/queryparser.h: Explicitly document that an empty
	  prefix argument to QueryParser::add_prefix() means "no prefix".

 13255       olly Sun Aug 02 16:20:28 GMT 2009  Olly Betts <olly@survex.com>
	* docs/remote_protocol.html: Update to document protocol version 33.
 13243    richard Sun Aug 02 12:15:43 GMT 2009  Richard Boulton <richard@lemurconsulting.com>
	Merge from matchspy branch.
	* api/,backends/remote/remote-database.cc,common/,docs/Makefile.am,
	  docs/categorisation.rst,include/Makefile.mk,include/xapian.h,
	  include/xapian/enquire.h,include/xapian/matchspy.h,
	  include/xapian/serialisationcontext.h,matcher/multimatch.cc,
	  matcher/remotesubmatch.cc,matcher/remotesubmatch.h,
	  net/remoteserver.cc,net/serialise.cc,tests/Makefile.am,
	  tests/api_matchspy.cc: Add new-style Xapian::MatchSpy class,
	  which is a pure "spy" class, rather than being able to take a
	  decision on whether a spy is applied before or after a result.
	  This class is also designed to work with remote databases,
	  passing the results back in serialised form.  Also, add
	  ValueCountMatchSpy, which counts the occurrences of each value in
	  a slot in the search results seen (useful for faceted or
	  categorisation systems).

 13215       olly Thu Jul 30 16:30:06 GMT 2009  Olly Betts <olly@survex.com>
	* backends/chert/chert_modifiedpostlist.cc: Fix ChertModifiedPostList
	  to skip added-but-then-deleted-before-flush documents.  (ticket#392)
>>>>>>> 6cfbf803

backport fodder:

 13170       olly Sun Jul 26 14:28:25 GMT 2009  Olly Betts <olly@survex.com>
	* docs/doxygen_source.conf.in: Update roughly in-line with apidoc
	  changes.  I've not looked at the output much though.

Mostly backported already:
 13164       olly Sun Jul 26 13:06:45 GMT 2009  Olly Betts <olly@survex.com>
	* docs/doxygen_api.conf.in: More fettling to try to get better output:
	  + Wrap long comments.
	  + Quote arguments containing @...@ substitutions as they could
	    conceivably contain spaces.
	  + ALWAYS_DETAILED_SEC = NO: since a detailed section with no extra
	    information is pointless.
	  + STRIP_FROM_PATH, INCLUDE_PATH: Add "@top_builddir@/include" for
	    VPATH builds.
	  + HIDE_UNDOC_MEMBERS = YES: otherwise @internal members show up
	    (with no documentation).
	  + HIDE_FRIEND_COMPOUNDS = YES: as friend declarations in the API
	    headers are implementation details.
	  + SHOW_INCLUDE_FILES = NO: users should just include <xapian.h>
	    for all their API needs.
	  + GENERATE_TODOLIST, GENERATE_TESTLIST, GENERATE_BUGLIST: all set to
	    NO as we don't want these in the API documentation.
	  + SHOW_NAMESPACES = YES: We have several sub-namespaces so these are
	    useful to document.
	  + INPUT: Prepend "@top_builddir@/include/xapian/version.h" so that
	    XAPIAN_HAS_FLINT_BACKEND, etc are defined before parsing other
	    headers.
	  + EXCLUDE: remove all entries and use EXCLUDE_PATTERNS instead.
	  + EXCLUDE_PATTERNS: Include entries corresponding to those in EXCLUDE
	    and add */derefwrapper.h and */.* (the latter avoids trying to look
	    in .svn or any other hidden files or directories).
	  + REFERENCES_LINK_SOURCE = NO: Improves output.
	  + VERBATIM_HEADERS = NO: The verbatim headers aren't very
	    interesting.
	  + PREDEFINED: Define XAPIAN_VISIBILITY_DEFAULT and
	    XAPIAN_DEPRECATED(D)=D as doxygen seem reluctant to parse included
	    files.
	  + EXPAND_AS_DEFINED: Remove XAPIAN_VISIBILITY_DEFAULT and
	    XAPIAN_DEPRECATED as these are now handled by PREDEFINED.
	  + EXTERNAL_GROUPS = NO, GROUP_GRAPHS = NO: We don't use groups so
	    disable these.
 13158       olly Fri Jul 24 15:33:12 GMT 2009  Olly Betts <olly@survex.com>
	* docs/doxygen_api_conf.in: Major doxygen config overhaul:
	  + STRIP_FROM_PATH: Strip include from header names.
	  + JAVADOC_AUTOBRIEF: Re-enable as we have lost most of our brief
	    descriptions - we can fix up the few cases where this caused
	    problems with an explicit @brief.
	  + BUILTIN_STL_SUPPORT: Enable for slightly STL-related stuff.
	  + DISTRIBUTE_GROUP_DOC: Enable so group members get the group's
	    comments.
	  + EXTRACT_STATIC, EXTRACT_LOCAL_CLASSES: Disable since we don't
	    need these.
	  + SHOW_NAMESPACES: Disable to hide the "Xapian" namespace.
	  + QUIET: Enable for less doxygen chatter.
	  + WARN_LOGFILE: Unset so warnings go to stderr to encourage us to
	    actually fix them!
	  + EXCLUDE: Hide base.h, deprecated.h, errordispatch.h, visibility.h.
	  + HTML_DYNAMIC_SECTIONS: Enable so the class diagrams are hidden by
	    default but can be "expanded" to be viewed.
	  + COLLABORATION_GRAPH: Disable as these don't ever seem useful in
	    the API docs.
	  + TEMPLATE_RELATIONS: Disable as we don't want to see template
	    instantiations in inheritance diagrams.
	  + DOT_MULTI_TARGETS: Enable for faster dot processsing.  Needs
	    graphviz ">1.8.10", but that's really old now.
 13154       olly Fri Jul 24 05:32:34 GMT 2009  Olly Betts <olly@survex.com>
	* docs/doxygen_api_conf.in: Update with "doxygen -u" using doxygen
	  1.5.9 and then trim trailing whitespace.

trunk:

 13197       olly Wed Jul 29 06:18:41 GMT 2009  Olly Betts <olly@survex.com>
	* tests/Makefile.am: Actually distribute testdata/apitest_declen.txt
	  - new test data from the postingsources branch merge.
 13194    richard Tue Jul 28 16:38:55 GMT 2009  Richard Boulton <richard@lemurconsulting.com>
	Merge from postingsources branch:
	* tests/generate-api_generated: Test get_description() methods of
	  Xapian::PostingSource subclasses. 
 13193    richard Tue Jul 28 16:35:54 GMT 2009  Richard Boulton <richard@lemurconsulting.com>
	Merge from postingsources branch:
	* api/Makefile.mk,api/decvalwtsource.cc,api/serialisationcontext.cc,
	  include/xapian/postingsource.h: Add
	  DecreasingValueWeightPostingSource class, which reads weights
	  from a value slot in which a significant range of the values are
	  in decreasing order.  This functions similarly to
	  ValueWeightPostingSource, but can be much more efficient.
	* tests/api_valuestream.cc,tests/testdata/apitest_declen.txt:
	  Tests, and some associated constructed test data, for
	  DecreasingValueWeightPostingSource.

 13185       olly Mon Jul 27 04:50:45 GMT 2009  Olly Betts <olly@survex.com>
	* HACKING: Now using autoconf 2.64.

 13162       olly Fri Jul 24 16:23:31 GMT 2009  Olly Betts <olly@survex.com>
	* configure.ac,docs/: Rename doxygen configuration files from "_conf"
	  to ".conf".  Rename doxygen_full.conf to doxygen_source.conf, etc.

 13161       olly Fri Jul 24 16:02:39 GMT 2009  Olly Betts <olly@survex.com>
	* HACKING: Update to note that doxygen is now installed in-tree, and
	  that we now use 1.5.9 for 1.1.x snapshots and releases, and that
	  graphviz ">1.8.10" is now required.

 13157    richard Fri Jul 24 13:00:24 GMT 2009  Richard Boulton <richard@lemurconsulting.com>
	* bin/xapian-compact.cc: Fix to work with the metainfo key stored
	  in the latest format of chert databases.

 13156       olly Fri Jul 24 10:32:32 GMT 2009  Olly Betts <olly@survex.com>
	* backends/chert/chert_values.cc: Avoid doing pointless work by trying
	  to delete non-existent lists of values when we're just adding
	  documents.

Xapian-core 1.1.2 (2009-07-23):

This release includes all changes from 1.0.14 which are relevant.

API:

* Move support for a prefix/suffix from NumberValueRangeProcessor to
  StringValueRangeProcessor, and change NumberValueRangeProcessor and
  DateValueRangeProcessor to inherit from StringValueRangeProcessor so all
  three now support a prefix/suffix.  (ticket#220)

* Query: Trim 4 bytes off the internals.  (ticket#280)

* QueryParser: If default_op is OP_NEAR or OP_PHRASE then make the window size
  (9 + no_of_terms) to match the default for an explicit NEAR or PHRASE.
  (ticket#254)

testsuite:

* Sort out the clash between two different patches to fix leaking file
  descriptors when running tests with the remotetcp backend (broken by
  changes in 1.1.1).

matcher:

* If the highest weighted document doesn't match all the terms in the query,
  its percentage weight is now calculated by simply counting how many weighted
  leaf subqueries match it instead of scaling by the proportion of the weight
  which matches (which required accessing the termlist for that document).
  (ticket#363).

* XOR with a SYNONYM subquery could previously achieve 100% - this has been
  fixed.

flint backend:

* Backport the lazy update changes from chert to flint:

  WritableDatabase::replace_document() now updates the database lazily in
  simple cases - for example, if you just change a document's values and
  replace it with the same docid, then the terms and document data aren't
  needlessly rewritten.  Caveats: currently we only check if you've looked at
  the values/terms/data, not if they've actually been modified, and only keep
  track of the last document read.

build system:

* Update to always use C++ forms for ISO C standard headers (ticket#330).

* Fix several places where Xapian::doccount is used instead of
  Xapian::termcount, and similar issues.  It's still not possible to make
  these types different sizes, but we're now closer to this goal.
  (ticket#385).

documentation:

* Note that PostingSource and Weight objects returned by clone() and
  unserialise() methods will be deallocated with "delete".

debug code:

* Fix debug logging not to segfault on NULL Query::Internal pointers.

Xapian-core 1.1.1 (2009-06-09):

This release includes all changes from 1.0.13 which are relevant.

API:

* New Query::OP_SYNONYM operator, which matches the same documents as OP_OR,
  but attempts to weight as if the all the subqueries were a single term with
  their combined wdf, which should give better relevance weights.

* QueryParser's synonym, wildcard, and partial query features now use
  the new OP_SYNONYM operator.

* PostingSource: Add new set_maxweight() method to allow subclasses to tell
  the matcher that their maximum weight has decreased.  Make get_maxweight()
  a non-virtual method of the baseclass which returns the last set maxweight
  (which will require updates to most user subclasses. (ticket#340)

* DatabaseReplica: Fix SEGV when calling get_description() on a default
  constructed DatabaseReplica.

* Make Query::MatchAll and Query::MatchNothing const since they're immutable.
  All the public methods of Query are const, so this should be completely API
  compatible.

* Methods returning an end iterator for a ValueIterator now actually return a
  proxy object which silently converts to ValueIterator if required.  This
  proxy object allows a comparison with an "_end()" method to be optimised
  better so that it just ends up comparing the internal member of the iterator
  class with NULL (previously a call to ValueIterator's destructor remained).
  This should be API compatible, but note that it is definitely now more
  efficient just to compare against the return value of the relevant _end()
  method than to store the end iterator explicitly.

testsuite:

* Testcase valuestats4 requires transactions, so indicate that and remove the
  explicit SKIP for inmemory.

* Testcase changemaxweightsource1 uses ChangeMaxweightPostingSource, which
  doesn't work with multi or remote, so mark the test accordingly.

* We've decided that "going back" with skip_to() or check() should have
  unspecified behaviour, so stop testing how this case behaves!

matcher:

* Subclass MultiPostList directly from PostList instead of from LeafPostList.
  This gets rid of two unused data members per MultiPostList in exchange for
  having to define 5 extra "never called" methods, but 4 of these just
  tailcall.

* Store termfreqs and reltermfreqs for query terms in a single map rather than
  one map for each, which saves is more compact and likely to be faster.

chert backend:

* xapian-check: For chert, check value stats are the correct format and that
  the streamed values are consistent with their stats (ticket#277).

* xapian-check: Chert doesn't store termlist entries for documents without
  terms, which resulted in us reporting an error when we found document ids in
  the doclength "postlist" which were greater than any with an entry in the
  termlist.  Instead compare these entries against db.get_last_docid() if we
  are checking a whole db and the db can be opened.  If not, suppress this
  check.

remote backend:

* When serialising stats, serialise the termfreq and reltermfreq together,
  rather than in separate lists.  This gives a smaller serialised form, and
  matches these both being stored in the same map now.  This is an incompatible
  remote protocol change, so bump the major version to 32.  (ticket#362)

build system:

* Some build failures with --disable-backend-XXX options have been fixed, but
  we haven't exhaustively tested all combinations.

* Ship common/win32_uuid.cc and common/win32_uuid.h (ticket#367).

documentation:

* Update PostingSource documentation to describe how init() is called again if
  a PostingSource is reused.  Gixes #352.

portability:

* Fixed to build with GCC 4.4.

* Drop support for GCC 2.95.3 and 3.0.x - we now require at least 3.1 as doing
  so eliminates some preprocessor conditionals which we aren't able to test
  regularly as we don't have easy access to such old GCC versions.  GCC 3.1 is
  nearly 7 years old now, and GCC3 didn't get widespread use until later
  versions anyway.  If you still need to use GCC < 3.1, Xapian 1.0.x should
  build with 2.95.3 or newer.

* Older versions of libuuid don't have uuid_unparse_lower() so probe for it in
  configure, and if it isn't present provide an inline version in safeuuid.h
  (ticket#368).

* Fixed to build with MSVC (ticket#379).

* Add static_cast<char>() to str(bool) overload to suppress bogus MSVC warning
  (ticket#377).

debug code:

* common/debuglog.h: Add missing initialisation of uncaught_exception variable
  in a couple of places.

Xapian-core 1.1.0 (2009-04-22):

API:

* All deprecated xapian-core features listed for removal in 1.1.0 have been
  removed.  See deprecation.html for details, and suggested updates.

* The Unicode character categorisation functions have been updated from
  Unicode 5.0 to 5.1.

* Add NON_SPACING_MARK to is_wordchar() for better tokenisation of languages
  which use such marks - for example, Arabic.  This is better than the stop-gap
  fix in 1.0 of treating NON_SPACING_MARK as a phrase-generator character
  when parsing queries, but it does mean that databases built from data
  containing such characters will need to be rebuilt.  (ticket#355)

* The details of how to subclass Xapian::Weight to implement your own
  weighting scheme have changed incompatibly to allow user weighting schemes
  to have access to the same statistics as built-in schemes (ticket#213)
  If you have a existing subclass of Xapian::Weight you'll need to update it.

* New Database methods get_doclength_upper_bound(), get_doclength_lower_bound()
  and get_wdf_upper_bound(), primarily intended for allowing weighting schemes
  to calculate tighter upper bounds on weights (which BM25Weight and TradWeight
  now do) which allows matcher weight-based optimisations to be more effective.
  Chert actually tracks doclength bounds and a global (rather than per term)
  upper bound on wdf; other backends return much less tight bounds, but these
  still lead to better upper bounds on weights.

* Enquire::get_eset() now uses an unmodified of probabilistic formula, and
  doesn't return terms which would get a negative weight from it (since that
  means they are expected to be harmful not helpful).

* Add Database::close() method, which will release system resources (in
  particular, close filehandles) held by a database.  This is particularly
  useful when wrapping the API for languages with garbage collection.

* Change Database::positionlist_begin() not to throw exceptions if the term or
  document doesn't exist.

* Xapian databases now have a UUID, readable with Database::get_uuid().

* A new Database replication API has been added (currently experimental).

* MSet::get_termfreq() will now fall back to looking up the term frequency in
  the database rather than raising an exception if a term wasn't present in
  the query.

* Calling RSet:add_document() with argument 0 now throws InvalidArgumentError.

* QueryParser sped up (new version of lemon); queryparsertest runs 2.2% faster.

* Add ValueSetMatchDecider, which is a matchdecider which is intended to be
  passed a set of values to look for in documents, and selects documents based
  on the presence of those values.

* Add new Xapian::PostingSource class to allow passing custom sources of
  postings and weights to the matcher.  Built-in PostingSource subclasses:
  FixedWeightPostingSource, ValueMapPostingSource, ValuePostingSource, and
  ValueWeightPostingSource.  (Currently experimental).

* Database: Add get_value_freq(), get_value_lower_bound() and
  get_value_upper_bound() methods to get statistics about the values stored in
  a slot.  Add support for the value statistics methods to chert, inmemory,
  multi and remote databases.

* Enquire::get_eset() now faster for large ESet size.

* Xapian::Document objects now have a reduced memory footprint.

* Enquire::set_collapse_key() now allows you to specify a maximum number of
  matches with each collapse key to keep (which defaults to 1, giving the
  previous behaviour).  Enquire can now report bounds and an estimate of what
  the total number of matches would have been if collapsing wasn't in use.

* WritableDatabase::commit() is a new, preferred alias for
  WritableDatabase::flush().  (ticket#266)

* Add methods for serialising documents and queries to strings, and
  unserialising back from strings.  (ticket#206)

testsuite:

* stemtest: No longer checks environment variables OM_STEMTEST_SKIP_RANDOM,
  OM_STEMTEST_LANGUAGES, and OM_STEMTEST_SEED.

* perftest: New performance testsuite.  This is intended to contain intended to
  contain potentially time-consuming performance tests, which log output to
  an XML file for later analysis.  It's not run by "make check" - use "make
  check-perf" to run it.

* apitest: Now runs tests over both flint and chert for multi, remotetcp, and
  remoteprog.

* Wait for subprocesses to finish at end of tests with remotetcp backend, to
  avoid test failures when the same database is used for the next testcase.

matcher:

* Internally, pass around non-normalised document lengths as Xapian::termcount
  (unsigned integer) not Xapian::doclength (double).  This gives a 3% speedup
  for 10 term OR queries!

chert backend:

* New development backend.  Use Chert::open() to explicitly create a chert
  format database, or set XAPIAN_PREFER_CHERT=1 in the environment to
  prefer chert when creating a new database without an explicit type.

* Quartz and Flint stored the document length alongside every posting list
  entry.  Chert instead stores a chunked list of all the document lengths
  which saves a lot of space, and is a big win for large queries or those
  which don't need the document lengths.  This structure is used to
  implement much faster iteration (six times faster in a test) over all
  document ids (which speeds up queries using unary NOT, e.g. `NOT apples'),
  and to test for the existence of documents (instead of checking the record
  table for an entry).

* Document values are now stored in a chunked stream for each slot for
  efficient access to the same slot in lots of documents.  This makes
  operations like sort by value much more efficient.

* WritableDatabase::replace_document() now updates the database lazily in
  simple cases - for example, if you just change a document's values and
  replace it with the same docid, then the terms and document data aren't
  needlessly rewritten.  Caveats: currently we only check if you've looked at
  the values/terms/data, not if they've actually been modified, and only keep
  track of the last document read.

flint backend:

* If we can't obtain a write lock while trying to create a new database
  we now report the lock failure with DatabaseLockError, not
  DatabaseOpeningError - it's more useful to know that the lock attempt failed
  in this situation.

* Improve reporting of failures to obtain lock due to unexpected errors.

* xapian-check: Don't stop checking a table after an error in certain cases -
  instead increment the error counter and try to continue checking from the
  next item.

remote backend:

* The remote database protocol major version has been increased, allowing
  a significant amount of compatibility code to be removed.  This change means
  that new clients won't work with old servers, and old clients won't work
  with new servers.  If upgrading a live system, you will need to take this
  into account.

* The remote servers now always default to opening a Database and the client
  has to send a protocol message to explicitly request write access.  This
  allows a single server to support multiple readers and one writer
  simultaneously.  (ticket#145)

* Database::get_document() no longer does an unnecessary copy of the document's
  values.

* Change serialisation of queries to be more compact and easier to parse.

stub databases:

* Stub databases used to assume that any relative paths were relative to the
  current working directory.  They now assume that relative paths are
  relative to the directory holding the stub database file.

* Stub database lines which begin with a '#' character are now ignored,
  allowing comments in stub database files.

* New "stub directory" database type - this is a directory containing a stub
  database file named "XAPIANDB".

* Don't just ignore lines with no spaces in a stub database file.

* Bad lines in a stub file were being ignored after we'd seen a good entry.

* Add new Auto::open_stub() overload which opens a stub database file
  containing a single entry as a WritableDatabase.

* Add support for "inmemory" to stub database (which is useful now that stub
  databases can be opened for writing).

* A stub database file is now allowed to contain no database entries, which
  results in an empty Database object (this avoids user code having to special
  case to handle "0 or more" databases).

build system:

* To allow installations of Xapian 1.0 and 1.1 to easily coexist, the library
  is now libxapian-1.1; xapian.m4 is now xapian-1.1.m4; headers are now
  installed in $prefix/include/xapian-1.1.  If you use XO_LIB_XAPIAN or
  xapian-config as we recommend, this should all be transparent.  Also
  programs and scripts have a default program suffix to -1.1 unless overridden
  using the --program-suffix argument to configure (if you really want no
  suffix, "./configure --program-suffix=" will achieve this).

* On Linux and k*bsd-gnu, override libtool's link_all_deplibs_CXX to "no".

* On Linux, override libtool's sys_lib_dlsearch_path_spec to a list generated
  in a more reliable way which includes all the default directories.

* configure: --enable-debug and --enable-debug-verbose have been deprecated
  since 1.0.0, so remove specific errors pointing to the replacements.

documentation:

* Disable "JAVADOC_AUTOBRIEF" in doxygen configuration since we always try to
  write a brief description explicitly, and JAVADOC_AUTOBRIEF causes problems
  in some cases.

* docs/deprecation.html: Describe what "experimental" features are, and why
  replication and posting sources are currently experimental.

* docs/deprecation.html: Deprecate Stem_get_available_languages() from the
  python bindings.

examples:

* Use C++ forms of C headers in examples (ticket#330).

packaging:

* xapian-core.spec: We no longer need to run autoreconf to work around
  libtool's incomplete sys_lib_dlsearch_path_spec or to pick up distro-specific
  patches for link_all_deplibs.

debug code:

* Report get_description() rather than the pointer value for
  Xapian::Query::Internal* parameters to internal functions.

* The debug logging framework has been overhauled.  See HACKING for details
  of how it now works.

* Faster integer to string functions inside the library (this is a general
  improvement, but will particularly speed up debug logging as that converts a
  lot of integers to strings).

Xapian-core 1.0.14 (2009-07-21):

API:

* When using more than one ValueRangeProcessor, QueryParser didn't reset the
  begin and end strings to ignore any changes made by a ValueRangeProcessor
  which returned false, so further ValueRangeProcessors would see any changes
  it had made.  This is now fixed, and test coverage improved.

testsuite:

* The test harness code which launches xapian-tcpsrv child processes was
  failing to close a file descriptor for each one launched due to a bug in
  the code which is meant to track them.  This was causing apitest to fail
  on OpenBSD (ticket#382).  Also wait between testcases for any spawned
  xapian-tcpsrv processes to exit to avoid spurious failures when a database is
  reused by the next testcase.

* tests/runtest.in: Use "ulimit -n" where available to limit the number of
  available file descriptors to 64 so we catch file descriptor leaks sooner.

* When measuring CPU time used for scalability tests, we no longer try to
  include the CPU time used by child processes, as we can only get that for
  child processes which have exited and it's hard to ensure that they have
  with the current framework.  Although this means we only tests the
  client-side scaling for remote tests, the local backend tests cover most of
  the work done by the server part of the remote backend.

* apitest: In testcase topercent2, don't expect max_attained or max_possible to
  be exact as rounding errors in different ways of calculating can cause small
  variations.  On trunk we already have similar code because the new weighting
  scheme stuff gives different bounds in the different cases.  This should fix
  testsuite failures seen on some of the Debian and Ubuntu buildds.

* The test harness now always reports the full exception message (was
  conditional on --verbose), and output for different exception types and
  other causes of failure is now more consistent.

* For scalability tests, the test harness now increases the number of
  repetitions until the first run takes more than 0.001 seconds, to avoid
  trying to base calculations on a length of time we probably can't reliably
  measure to start with.

* Add test coverage for Stem::get_description() for each supported language.

* queryparsertest: Reenable tests which require the inmemory backend to be
  enabled by fixing typo XAPIAN_HAS_BACKEND_INMEMORY ->
  XAPIAN_HAS_INMEMORY_BACKEND.

flint backend:

* Use F_FULLFSYNC where available (Mac OS X currently) to ensure that changes
  have been committed to disk.  (ticket#288)

remote backend:

* Fix handling of percentage weights in various cases when we're searching
  multiple remote databases or a mix of local and remote databases.

build system:

* configure: -Wshadow produces false positives with GCC 4.0, so only enable it
  for >= 4.1 since we enable -Werror for maintainer-mode builds for GCC >= 4.0.

* configure: Check that we can find the valgrind/memcheck.h header as well as
  the valgrind binary.

* Change how snowball generates the data used by its among operation - instead
  of using pointers to the strings in struct among, store an offset into a
  constant pool, as this reduces the number of relocations by about 2300, which
  should decrease the time taken by the dynamic linker when loading the
  library.  This also reduces the size of the shared library significantly
  (on x86-64 Linux, the stripped shared library is 4% smaller).

Xapian-core 1.0.13 (2009-05-23):

API:

* Xapian::Document no longer ever stores empty values explicitly.  This
  wasn't intentional behaviour, and how this case was handled wasn't
  documented.  The amended behaviour is consistent with how user metadata
  is handled.  This change isn't observable using Document::get_value(),
  but can be noticed when iterating with Document::values_begin(), using
  Document::values_count(), or trying to delete the value with
  Document::remove_value().

testsuite:

* Fix testcase scaleweight4 not to fail on x86 when compiled with -O0.  The
  problem was in the testcase code, and was caused by excess precision in
  intermediate FP values.

* Testcases which check that operations have the expected O(...) behaviour now
  check CPU time instead of wallclock time on most platforms, which should
  eliminate occasional failures due to load spikes from other processes.
  (ticket#308)

* Fix test failures due to SKIP_TEST_FOR_BACKEND("inmemory") not skipping when
  it should due to comparing char * strings with == (on trunk the return value
  being tested is std::string rather than const char *).

* Improve test coverage in several corner cases.

* Fix testcase consistency2 to actually be run (fortunately it passes).

* In the generated testcases, call get_description() on the default
  constructed object of each class to make sure that works (and doesn't try to
  dereference NULL, or fail some assertion, etc).  All currently checked
  classes are fine - this is to avoid future regressions or such problems with
  new classes.

* In the test coverage build, use "--coverage" instead of "-fprofile-arcs
  -ftest-coverage".

* The test harness now has the inmemory backend flagged as supporting
  user-specified metadata (apart from iteration over metadata keys).

matcher:

* If a query contains a MatchAll subquery, check for it before checking the
  other terms so that the loop which checks how many terms match can exit
  early if they all match.

* When an OR or ANY_MAYBE decayed to an AND, we were carefully swapping the
  children for maximum efficiency, but the condition was reversed so we were
  in fact making things worse.  This was noticed because it was resulting in
  the same query running faster when more results were asked for!

* Only build the termname to termfreq and weight map for the first subdatabase
  instead of rebuilding it for each one.  Also don't copy this map to return
  it.  This should speed up searches a little, especially those over multiple
  databases.

* If a submatcher fails but ErrorHandler tells us to continue without it, we
  just use a NULL pointer to stand in rather than allocating a special dummy
  place-holder object.

* Remove AndPostList, in favour of MultiAndPostList.  AndPostList was only used
  as a decay product (by AndMaybePostList and OrPostList), and doesn't appear
  to be any faster.  Removing it reduces CPU cache pressure, and is less code
  to maintain.

* Call check() instead of skip_to() on the optional branch of AND_MAYBE.

flint backend:

* Fix a bug in TermIterator::skip_to() over metadata keys.

remote backend:

* Fix xapian-tcpsrv --interface option to work on MacOS X (ticket#373).

* Fix typo which caused us to return the docid instead of the maximum weight
  a document from a remote match could return!  This could have led to wrong
  results when searching multiple databases with the remote backend, but
  probably usually didn't matter as with BM25 the weights are generally small
  (often all < 1) while docids are inevitably >= 1.

inmemory backend:

* The inmemory backend doesn't support iterating over metadata keys.  Trying
  to do so used to give an empty iteration, but has now been fixed to throw
  UnimplementedError (and this limitation has now been documented).

build system:

* Remove a lot of unused header inclusions and some unused code which should
  make the build faster and slightly smaller.

* Fix to compile under --disable-backend-flint, --disable-backend-remote, and
  --disable-backend-inmemory.

* Don't remove any built sources in "make clean" even under
  --make-maintainer-mode as that breaks switching a tree away from
  maintainer-mode with: make distclean;./configure

* configure: Enable more GCC warnings - "-Woverloaded-virtual" for all
  versions, "-Wstrict-null-sentinel" for 4.0+, "-Wlogical-op
  -Wmissing-declarations" for 4.3+.  Notably "-Wmissing-declarations" caught
  that consistency2 wasn't being run.

* Internally, fix the few places where we pass std::string by value to pass
  by const reference instead (except where we need a modifiable copy anyway) as
  benchmarking shows that const reference is slightly faster and generates
  less code with GCC's reference counted std::string implementation - with a
  non-reference counted implementation, const reference should be much faster.
  (ticket#140)

documentation:

* INSTALL: We no longer regularly test build with GCC 2.95.4 and we're raising
  the minimum GCC version required to 3.1 for Xapian 1.1.x.

* Document what passing maxitems=0 to Enquire::get_mset() does.

* docs/queryparser.html: Add examples of using a prefix on a phrase or
  subexpression.

* Correct doxygen comments for user metadata functions:
  Database::get_metadata() throw UnimplementedError but
  WritableDatabase::set_metadata() can.

* Document that Database::metadata_keys_begin() returns an end iterator if the
  backend doesn't support metadata.

* HACKING: Update the list of Debian/Ubuntu packages needed for a development
  environment.

debug code:

* Fix build with --enable-debug.

* Added some more assertions.

Xapian-core 1.0.12 (2009-04-19):

API:

* WritableDatabase::remove_spelling() now works properly.

* The QueryParser now treats NON_SPACING_MARK Unicode characters as phrase
  generators, which improves handling of Arabic.  This is a stop-gap solution
  for 1.0.x which will work with existing databases without requiring
  reindexing - in 1.1.0, NON_SPACING_MARK will be regarded as part of a word.
  (ticket#355)

* Fix undefined behaviour in distribution of OP_NEAR and OP_PHRASE over a
  non-leaf subquery (indentified by valgrind on testcase nearsubqueries1).
  (ticket#349)

* Enhance distribution of OP_NEAR/OP_PHRASE over non-leaf subqueries to work
  when there are multiple non-leaf subqueries (ticket#201).

* Enquire::get_mset() no longer needlessly checks if the documents exist.

* PostingIterator::get_description() output improved visually in some cases.

testsuite:

* Add make targets to assist generating a testsuite code coverage report with
  lcov.  See HACKING for details.

* Improved test coverage in a number of places and removed some used code as
  shown by lcov's coverage report.

flint backend:

* xapian-compact:

  + Now handles databases which contains no documents but have user metadata
    (ticket#356).

  + Fix test for the total document length overflowing.

* Release the database lock if the database is closed due to an unrecoverable
  error during modifications. (ticket#354)

* If we fail to get the lock after we spawn the child lock process (the common
  case is because the database is already open for writing) then we now clean
  up the child process properly.

build system:

* Overriding CXXFLAGS at make-time (e.g. "make CXXFLAGS=-Os") no longer
  overrides any flags configure detected to be required to make the compiler
  accept ISO C++ (for GCC, no such flags are required, so this doesn't
  change anything).

documentation:

* Update documentation and code comments to reflect that 1.1 will be a
  development series, and 1.2 the next release series.

* docs/admin_notes.html: Document the child process used for locking which
  exec-s "cat" (ticket #258).

* include/xapian/unicode.h: Fix documentation comment typos.

* include/xapian/matchspy.h: Removed currently unused header to stop doxygen
  from generating documentation for it.

Xapian-core 1.0.11 (2009-03-15):

API:

* Enquire::get_mset():

  + Now throws UnimplementedError if there's a percentage cutoff and sorting is
    primarily by value - this has never been correctly supported and it's
    better to warn people than give incorrect results.

  + No longer needlessly copies the results internally.

  + When searching multiple databases, now recalculates the maximum attainable
    weight after each database which may allow it to terminate earlier.
    (ticket#336).

  + Fix inconsistent percentage scores when sorting primarily by value, except
    when a MatchDecider is also being used; document this remaining problem
    case.  (ticket#216)

* Enquire::set_sort_by_value() (and similar methods): Rename the wrongly named
  "ascending" parameter to "reverse", and note that its value should always be
  explicitly given since defaulting to "reverse=true" is confusing and the
  default will be deprecated in 1.1.0.  (ticket#311)

* Database::allterms_begin(): Fix memory leak when iterating all terms from
  more than one database.

* Query::get_terms_begin(): Don't return "" from the TermIterator (happened
  when the query contained or was Query::MatchAll).

* Add QueryParser::FLAG_DEFAULT to make it easier to add flags to those set by
  default.

testsuite:

* The testsuite now reports problems detected by valgrind with newer valgrind
  versions.  Drop support for running the testsuite under valgrind < 3.3.0
  (well over a year old) as this greatly simplifies the configure tests.

* Fix usage message for options which take arguments in --help output from test
  programs - "-x=foo" doesn't work, the correct syntax is "-x foo".

* If comparing MSet percentages fails, report the differing percentages if in
  verbose mode.

* Add test that backends don't truncate total document length to 32 bits.

* Disable lockfileumask1 (regression testcase added in 1.0.10) on Cygwin and on
  OS/2.

flint backend:

* The configure test for pread() and pwrite() got accidentally disabled in
  0.8.4 and we've always been using llseek() followed by read() or write()
  since then.  The configure test is now fixed, and gives a slight speedup
  (3% measured for searching).

* The child process used to implement WritableDatabase locking now changes
  directory to / so that it doesn't block unmounting of any partitions and
  closes any open file descriptors which aren't relating to locking so that
  if those files are closed by our parent and deleted the disk space gets
  released right away.

* We now reuse the same zlib zstream structures rather than using a fresh
  one for each operation.  This doesn't make a measurable difference in
  our own tests on Linux but reportedly is measurably faster on some
  systems.  (ticket #325)

quartz backend:

* The pread()/pwrite() fix also speeds up quartz.

remote backend:

* Avoid copying Query::Internal objects needlessly when unserialising Query
  objects.

inmemory backend:

* Store the (non-normalised) document lengths as Xapian::termcount (unsigned
  int) rather than Xapian::doclength (double) which saves 4 bytes per document.

build system:

* configure: The output of g++ --version changed format (again) with GCC 4.3
  which meant configure got "g++" for the version.  Instead use the (hopefully)
  more robust technique of using g++ -E to pull out __GNUC__ and
  __GNUC_MINOR__.

documentation:

* API documentation:

  + WritableDatabase::flush() can't throw DatabaseLockError.

  + WritableDatabase's constructor can throw at least DatabaseCorruptError or
    DatabaseLockError.

  + Document how to get all matches from Enquire::get_mset().

  + Other minor improvements.

* docs/sorting.html: Clarify meaning.

portability:

* Fix "#line" directives in generated file queryparser/queryparser_internal.cc
  to give a relative path - previously they had a full path when generated by a
  VPATH build (as release tarballs are), and this confused GCC 2.95 and
  depcomp.

* Fix for compiling with Sun's compiler (untested as we no longer have access
  to it).

Xapian-core 1.0.10 (2008-12-23):

API:

* Composing an OP_NEAR query with two non-term subqueries now throws
  UnimplementedError instead of AssertionError (in a --enable-assertions build)
  or leading to unexpected results (otherwise).  This partly addresses bug#201.

* Using a MultiValueSorter with no values set no longer causes a hang or
  segmentation fault (but it is still rather pointless!)

matcher:

* If we're using values for sorting and for another purpose, cache the
  Document::Internal object created to get the value for sorting, like we do
  between other uses.

flint backend:

* If the disk became full while flushing database changes to disk, the
  WritableDatabase object would throw a DatabaseError exception but be left in
  an inconsistent state such that further use could lead to the database on
  disk ending up in a "corrupt" state (theoretically fixable, but no tool
  to fix such a database exists).  Now we try to ensure that the object is
  left in a consistent state, but if doing so throws a further exception, we
  put the WritableDatabase object in a "closed" state such that further
  attempts to use it throw an exception.

* Create the lockfile "flintlock" with permissions 0666 so that the umask is
  honoured just like we do for the other files (previously we used 0600).
  Previously it wasn't possible to lock a database for update if it was
  owned by another user, even if you otherwise had sufficient permissions via
  "group" or "other".

* Fix garbled exception message when a base file can't be reread.

quartz backend:

* Fix garbled exception message when a base file can't be reread.

remote backend:

* xapian-tcpsrv and xapian-progsrv now accept -w as a short form of --writable,
  as was always intended.

build system:

* This release now uses newer versions of the autotools (autoconf 2.62 ->
  2.63; automake 1.10.1 -> 1.10.2).

documentation:

* INSTALL: Add new paragraphs about HP's aCC and IRIX (adapted from footnotes
  in PLATFORMS).

* PLATFORMS: HP testdrive has been shut down, so all mark all those machines as
  "no longer available".  Update atreus' build report to 1.0.10.

* docs/queryparser.html: Add link to valueranges.html.

examples:

* delve: Add missing "and" to --help output.  Report termfreq and collection
  freq for each term we're asked about.

portability:

* Fix to build with GCC 4.4 snapshot.

Xapian-core 1.0.9 (2008-10-31):

API:

* Database::get_spelling_suggestion() is now faster (15% speed up for parsing
  queries with FLAG_SPELLING_CORRECTION set in a test on real world data).

* Fix OP_ELITE_SET segmentation fault due to excess floating point precision
  on x86 Linux (and possibly other platforms).

* Database::allterms_begin() over multiple databases now gives a TermIterator
  with operations O(log(n)) rather than potentially O(n) in the number of
  databases.

* Add new Database methods metadata_keys_begin() and metadata_keys_end() to
  allow the complete list of metadata in a database to be retrieved (this
  API addition is needed so that copydatabase can copy database metadata).

testsuite:

* Remove the cached test databases before running the testsuite.

* apitest: Fix cursordelbug1 to work on Microsoft Windows (bug#301).

* apitest,queryparsertest: Skip tests which fail because the timer granularity
  is too coarse to measure how long the test took.  In practice, this is only
  an issue on Microsoft Windows (bug#300 and bug#308).

matcher:

* Adjust percent cutoff calculations in the matcher in a way which corresponds
  to the change to percentage calculations made in 1.0.7 to allow for excess
  precision.

* Query::MatchAll no longer gives match results ranked by increasing document
  length.

flint backend:

* xapian-compact: Fix crash while compacting spelling table for a single
  database when built with MSVC, and probably other platforms, though Linux
  got lucky and happened to work (bug#305).

build system:

* configure: Disable -Wconversion for now - it's not useful for older GCC and
  is buggy in GCC 4.3.

* configure: Set -Wstrict-overflow to 1 instead of 5, to avoid unreasonable
  warnings under GCC 4.3.

documentation:

* Minor improvements to API documentation, including documenting the
  XAPIAN_FLUSH_THRESHOLD environmental variable in WriteableDatabase::flush()
  (bug#306).

* valueranges.html: Fix typos in example code, and drop superfluous empty
  destructor from ValueRangeProcessor subclass.

* HACKING: Several improvements.

examples:

* copydatabase: Also copy user metadata.

Xapian-core 1.0.8 (2008-09-04):

API:

* Fix output of RSet::get_description

testsuite:

* Report subtotals per backend, rather than per testgroup per backend to make
  the output easier to read.

flint backend:

* Fix WritableDatabase::add_document() and replace_document() not to be O(n*n)
  in the number of values in the new document.

* Fix handling of a table created lazily after the database has had commits,
  and which is then cursored while still in sequential mode.

* Fix failure to remove all the Btree entries in some cases when all the
  postings for a term are removed.  (bug#287)

* xapian-inspect: Show the help message on start-up.  Correct the documented
  alias for next from ' ' to ''.  Avoid reading outside of input string when it
  is empty.  (bug#286)

quartz backend:

* Backport fix from flint for WritableDatabase::add_document() and
  replace_document() not to be O(n*n) in the number of values in the new
  document.

build system:

* configure: Report bug report URL in --help output.

* xapian-config: Report bug report URL in --help output.

* configure: Fix deprecation error for --enable-debug=full to say to instead
  use '--enable-assertions --enable-log' not '--enable-debug --enable-log'.

documentation:

* valueranges.html: Expand on some sections.

examples:

* quest: Fix to catch QueryParserError instead of const char * which
  QueryParser threw in Xapian < 1.0.0.

* copydatabase: Use C++ forms of C headers.  Only treat '\' as a directory
  separator on platforms where it is.  Update counter every 13 counting up to
  the end so that the digits all "rotate" and the counter ends up on the exact
  total.

portability:

* Eliminate literal top-bit-set characters in testsuite source code.

Xapian-core 1.0.7 (2008-07-15):

API:

* OP_VALUE_RANGE, OP_VALUE_GE, and OP_VALUE_LE:

  + If there were gaps in the document id numbering, these operators could
    return document ids which weren't present in the database.  This has been
    fixed.

  + These operators are now more efficient when there are a lot of "missing"
    document ids (bug#270).

  + Optimise Query(OP_VALUE_GE, <n>, "") to Query::MatchAll.

* Xapian::QueryParser:

  + QueryParser now stops parsing immediately when it hits a syntax error.
    This doesn't change behaviour, but does mean failing to parse queries is
    now more efficient.

  + Cases of O(N*N) behaviour have been fixed.

* Xapian::Stem now recognises "nl" as an alias for "dutch" (debian bug 484458).

* Setting sort by value was being ignored by a Xapian::Enquire object which had
  previously had a Xapian::Sorter set (bug#256).

testsuite:

* Improved test coverage in a few places.

matcher:

* When using a MatchDecider, we weren't reducing matches_lower_bound unless
  all the potential results were retrieved, which led to the lower bound
  being too high in some such cases.

* We now track how many documents were tested by a MatchDecider and how many
  of those it rejected, and set matches_estimated based on this rate.  Also,
  matches_upper_bound is reduced by the number of rejected documents.

* Fixed matches_upper_bound in some cases when collapsing and using a
  MatchDecider.

* Fixed matches_lower_bound when collapsing and using a percentage cutoff.

* When using two or more of a MatchDecider, collapsing, or a percentage
  cutoff, we now only round the scaled estimate once, and we also round it to
  the nearest rather than always rounding down.  Hopefully this should
  improve the estimate a little in such cases.

* Fix problem on x86 with the top match getting 99% rather than 100% (caused
  by excess precision in an intermediate value).

flint backend:

* If Database::reopen() is called and the database revision on disk hasn't
  changed, then do as little work as possible.  Even if it has changed, don't
  bother to recheck the version file (bug#261).

* xapian-compact:

  + Fix check for user metadata key to not match other key types we may add in
    the future.  When compacting, we can't assume how we should handle them.

  + If the same user metadata key is present in more than one source database
    with different tag values, issue a warning and copy an arbitrary tag value.

  + Fix potential SEGV when compacting database(s) with user metadata but no
    postings.

  + In error message, refer to "iamflint" as the "version file", not the
    "meta file".

* xapian-inspect:

  + Print top-bit-set characters as escaped hex forms as they often won't be
    valid UTF-8 sequences.

  + If we're passed a database directory rather than a single table, issue a
    special error message since this is an obvious mistake for users to make.

* Fix cursor handling for a modified table which has previously only had
  sequential updates which usually manifested as zlib errors (bug#259).

quartz backend:

* Fix cursor handling for a modified table which has previously only had
  sequential updates which usually manifested as incorrect data being returned
  (bug#259).

* Calling skip_to() as the first operation on an all-documents PostingIterator
  now works correctly.

remote backend:

* Improve performance of matches with multiple databases at least one of which
  is remote, and when the top hit is from a remote database (bug#279).

* When remote protocol version doesn't match, the error message displayed
  now shows the minor version number supplied by the server correctly.

* We now wait for the connection to close after sending MSG_SHUTDOWN for a
  WritableDatabase, which ensures that changes have been written to disk
  and the lock released before the WritableDatabase destructor returns
  (as is the case with a local database).

* We no longer ever send MSG_SHUTDOWN for a read-only Database - just closing
  the connection is enough (and is protocol compatible).

inmemory backend:

* Fix bug which resulted in the values not being stored correctly when
  replacing an existing document, or if there are gaps in the document id
  numbering.

build system:

* This release now uses newer versions of the autotools (autoconf 2.61 ->
  2.62; automake 1.10 -> 1.10.1; libtool 1.5.24 -> 1.5.26).  The newer
  autoconf reportedly results in a faster configure script, and warns about
  use of unrecognised configure options.

* Fix configure to recognise --enable-log=profile and fix build problems when
  this is enabled.

* "make up" in the "tests" subdirectory now does "make" in the top-level.

* Fix "make distcheck" by using dist-hook to install generated files from
  either srcdir or builddir, with the appropriate dependency to generate them
  automatically in maintainer mode builds.

documentation:

* intro_ir.html: Improve wording a bit.

* The documentation now links to trac instead of bugzilla.  For links to the
  main website, we now prefer xapian.org to www.xapian.org.

* Doxygen-generated API documentation:

  + Improved documentation in several places.

  + The helper macro XAPIAN_VISIBILITY_DEFAULT no longer appears in the output.

  + Header and directory relationship graphs are no longer generated as they
    aren't actually informative here.

* HACKING: Numerous updates and improvements.

examples:

* quest: Output get_description() of the parsed query.

portability:

* Fix build with GCC 2.95.3.

* Fix build with GCC 4.3.

* Newer libtool features improved support for Mac OS X Leopard and added
  support for AIX 6.1.

debug code:

* Database::get_spelling_suggestion() now debug logs with category APICALL
  rather than SPELLING, for consistency with all other API methods.

* Added APICALL logging to a few Database methods which didn't have it.

* Remove debug log tracing from get_description() methods since logging for
  other methods calls get_description() methods on parameters, so logging these
  calls just makes for more confusing debug logs.  A get_description() method
  should have no side-effects so it's not very interesting even when explicitly
  called by the user.

Xapian-core 1.0.6 (2008-03-17):

API:

* Add new query operators OP_VALUE_LE and OP_VALUE_GE which perform "single
  ended" range checks, and a corresponding new Query constructor.

* Add Unicode::toupper() to complement Unicode::tolower().

* Xapian::Stem has been further optimised - stemtest now runs ~2.5% faster.

testsuite:

* tests/runtest: Fixed to handle test programs with a ".exe" extension.

* tests/queryparsertest: Add a couple more testcases which already work to
  improve test coverage.

* tests/apitest: Add caseconvert1 testcase to test Unicode::tolower() and
  Unicode::toupper().

flint backend:

* xapian-check: Fix not to report an error for a database containing no
  postings but some user metadata.

* Update the base files atomically to avoid problems with reading processes
  finding partially written ones.

* Create lazy tables with the correct revision to avoid producing a database
  which we later report as "corrupt" (bug#232).

* xapian-compact: Fix compaction for databases which contain user metadata
  keys.

quartz backend:

* Update the base files atomically to avoid problems with reading processes
  finding partially written ones.

remote backend:

* The addition of OP_VALUE_LE and OP_VALUE_GE required an update to the Query
  serialisation, which required a minor remote protocol version bump.

* Fix to actually set the writing half as the connection as non-blocking when
  a timeout is specified.  This would have prevented timeouts from operating
  correctly in some situations.

build system:

* configure: GCC warning flag overhaul:  Stop passing "-Wno-multichar" since
  any multi-character character literal is bound to be a typo (I believe we
  were only passing it after misinterpreting its sense!)  Pass
  "-Wformat-security", and "-Wconversion" for all GCC versions.  Add
  "-Winit-self" and "-Wstrict-overflow=5" for GCC >= 4.2.  The latter might
  prove too aggressive, but seems reasonable so far.  Fix some minor niggles
  revealed by "-Wconversion" and "-Wstrict-overflow=5".

* Add XAPIAN_NORETURN() annotations to functions and non-virtual methods which
  don't return.

documentation:

* docs/intro_ir.html: Briefly mention how pure boolean retrieval is supported.

* docs/valueranges.html: Fix example of using multiple VRPs to come out as a
  "program listing".

* include/xapian/queryparser.h: Fix incorrect example in doccomment.

* docs/quickstart.html: Remove information covered by INSTALL since
  there's no good reason to repeat it and two copies just risks one
  getting out of date (as has happened here!)

* docs/quickstart.html: Fix very out of date reference to MSet::items
  (bug#237).

* PLATFORMS: Remove reports for 0.8.x as they're too old to be interesting.
  Separate out 0.9.x reports.  Add Solaris 9 and 10 success reports from James
  Aylett.  Update from Debian buildd logs.

portability:

* Now builds on OS/2, thanks to a patch by Yuri Dario.

* Fix testsuite to build on mingw (broken by changes in 1.0.5).

debug code:

* Fix --enable-assertions build, broken by changes in 1.0.5.

Xapian-core 1.0.5 (2007-12-21):

API:

* More sophisticated sorting of results is now possible by defining a
  functor subclassing Xapian::Sorter (bug#100).

* Xapian::Enquire now provides a public copy constructor and assignment
  operator (bug#219).

* Xapian::Document::values_begin() didn't ensure that values had been read
  when working on a Document read from a database.  However, values_end() did
  (and so did values_count()) so this wasn't generally a problem in practice.

* Xapian::PostingIterator::skip_to() now works correctly when running over
  multiple databases.

* Xapian::Database::postlist_begin() no longer adds a "MultiPostList" wrapper
  for the common case when there's only one subdatabase.

* Xapian::TradWeight now avoids division by zero in the (rare) situation of the
  average document length being zero (which can only happen if all documents
  are empty or only have terms with wdf 0).

* Calling Xapian::WritableDatabase methods when we don't have exactly one
  subdatabase now throws InvalidOperationError.

testsuite:

* apitest:

  + Testcases now describe the conditions they need to run, and are
    automatically collated by a Perl script.  This makes it significantly
    easier to add a new testcase.

  + The test harness's "BackendManager" has been overhauled to allow
    cleaner implementations of testcases which are currently hard to
    write cleanly, and to make it easier to add new backend settings.

  + Add a "multi" backend setting which runs suitable tests over two
    subdatabases combined.  There's a corresponding new make target
    "check-multi".

  + Add more feature tests of document values.

  + sortrel1 now runs for inmemory too.

  + Add simple feature test for TradWeight being used to run a query.

  + Fix spell3 to work on Microsoft Windows (bug#177).

  + API classes are now tested to check they have copy constructors and
    assignment operators, and also that most have a default constructor.

  + quartztest testcases adddoc2 and adddoc3 have been reworked as apitest
    testcases adddoc5 and adddoc6, which run for other backends.

  + stubdb1 now explicitly creates the database it needs - generally this
    bug didn't manifest because an earlier test has already created it.

* queryparsertest: Add feature tests to check that ':' is being inserted
  between prefix and term when it should be.

* Fix extracting of valgrind error messages in the test harness.

* tests/valgrind.supp: Add more variants of the zlib suppressions.

matcher:

* Xapian::Enquire: When the "first" parameter to get_mset() is non-zero, avoid
  copying all the wanted items after performing the match.

* Fix bug in handling a pure boolean match over more than one database under
  set_docid_order(ASCENDING) - we used to exit early which isn't correct.

* When collapsing on a value, give a better lower bound on the number of
  matches by keeping track of the number of empty collapse values seen.

* Xapian::BM25Weight: Fix bug when k2 is non-zero: a non-initialised value
  influenced the weight calculations.  By default k2 is zero, so this bug
  probably won't have affected most users.

* The mechanism used to collate term statistics across multiple databases has
  been greatly simplified (bug#45).

flint backend:

* xapian-check:

  + Update to handle flint databases produced by Xapian 1.0.3 and later.

  + Fix not to go into an infinite loop if certain checks fail.

quartz backend:

* quartzcompact: Fix equality testing of C strings to use strcmp() rather than
  '=='!  In practice, using '==' often gives the desired effect due to pooling
  of constant strings, but this may have resulted in a bug on some platforms.

remote backend:

* If we're doing a match with only one database which is remote then just
  return the unserialised MSet from the remote match.  This requires an
  update to the MSet serialisation, which requires a minor remote protocol
  version bump.

build system:

* XO_LIB_XAPIAN now hooks LT_INIT as well as AC_PROG_LIBTOOL and
  AM_PROG_LIBTOOL.

* Distribute preautoreconf, dir_contents, docs/dir_contents and
  tests/dir_contents.

* Fix preautoreconf to correctly handle all the sources passed to doxygen to
  create the collated internal source documentation, and to work in a VPATH
  build.

documentation:

* sorting.html: New document on the topic of sorting match results.

* HACKING,admin_notes.html,bm25.html,glossary.html,intro_ir.html,overview.html,
  quickstart.html,scalability.html,termgenerator,html,synonyms.html: Assorted
  minor improvements.

* valueranges.html: State explicitly that Xapian::sortable_serialise() is used
  to encode values at index time, and give an example of how it is called.

* API documentation:

 + Clarify get_wdf() versus get_termfreq().

 + We now use pngcrush to reduce the size of PNG files in the HTML version.

 + The HTML version no longer includes various intermediate files which doxygen
   generates.

 + Hide the v102 namespace from Doxygen as it isn't user visible.

 + Stop describing get_description() as an "Introspection method", as this
   doesn't help to explain what it does, and get_description() doesn't really
   fall under common formal definitions of "introspection".

* index.html: Add a list of documents on particular topics and include links to
  previously unlinked-to documents.  Weed down the top navigation bar which had
  grown to unwieldy length.

* PLATFORMS: Update for Debian buildds.

* Improve documentation comment for Document::termlist_count().

* admin_notes.html: Note that this document is up-to-date for 1.0.5.

* INSTALL: zlib 1.2.0 apparently fixes a memory leak in deflateInit2(), which
  we use, so that's another reason to prefer 1.2.x.

portability:

* Add explicit includes of C headers needed to build with the latest snapshots
  of GCC 4.3.  Fix new warnings.

* xapian-config: On platforms which we know don't need explicit dependencies,
  --ltlibs now gives the same output as --libs.

* The minimum supported GCC version is now 2.95.3 (rather than 2.95) as 2.95.3
  added support for '#include <sstream>' which means we no longer need to
  maintain our own version.

* Fix build with SGI's compiler on IRIX.

* Fix or suppress some MSVC warnings.

debug code:

* Remove incorrect assertion in MultiAndPostList (bug#209).

* Fix build when configured with "--enable-log --disable-assertions".

Xapian-core 1.0.4 (2007-10-30):

API:

* Query:

  + Add OP_SCALE_WEIGHT operator (and a corresponding constructor which
    takes a single subquery and a parameter of type "double").  This
    multiplies the weights from the subquery by the parameter, allowing
    adjustment of the importance of parts of the query tree.

  + Deprecate the essentially useless constructor Query(Query::op, Query).

* QueryParser:

  + A field prefix can now be set to expand to more than one term prefix.
    Similarly, multiple term prefixes can now be applied by default.  This is
    done by calling QueryParser::add_boolean_prefix() or
    QueryParser::add_prefix() more than once with the same field name but a
    different term prefix (previously subsequent calls with the same field name
    had no effect).

  + Trying to set the same field as probabilistic and boolean now throws
    InvalidOperationError.

  + Fix parsing of `term1 site:example.org term2', broken by changes in 1.0.2.

  + Drop special treatment for unmatched ')' at the start of the query, as it
    seems rather arbitrary and not particularly useful and was causing us to
    parse `(site:example.org) -term' incorrectly.

  + The QueryParser now generates pure boolean Query objects for strings such
    as `site:example.org' by applying OP_SCALE_WEIGHT with a factor of 0.0.

  + Fix handling of `"quoted phrase" +term' and `"quoted phrase" -term'.

  + Fix handling of `site:example.org -term'.

  + Fix problem with spelling correction of hyphenated terms (or other terms
    joined with phrase generators): the position of the start of the term
    wasn't being reset for the second term in the generated phrase, resulting
    in out of bounds errors when substituting the new value in the corrected
    query string.

  + The parser stack is now a std::vector<> rather than a fixed size, so it
    will typically use less memory, and can't hit the fixed limit.

  + Fix handling of STEM_ALL and update the documentation comment for
    QueryParser::set_stemming_strategy() to explain how it works clearly.

* PostingIterator: positionlist_begin() and get_wdf() should now always
  throw InvalidOperationError where they aren't meaningful (before in some
  cases UnimplementedError was thrown).

testsuite:

* Add tests for new features.

* Add another valgrind suppression for a slightly different error from zlib
  in Ubuntu gutsy.

* Remove quartztest's test_postlist1 and test_postlist2, replacing the coverage
  lost by extending and adding tests which work with other backends as well.

* If a test throws a subclass of std::exception, the test harness now
  reports the class name and the extra information returned by std::exception's
  what() method.

matcher:

* Several performance improvements have been made, mainly to the handling
  of OP_AND and related operations (OP_FILTER, OP_NEAR, and OP_PHRASE).
  In combination, these are likely to speed up searching significantly
  for most users - in tests on real world data we've seen savings of 15-55%
  in search times).  These improvements are:

  + OP_AND of 3 or more sub-queries is now processed more efficiently.

  + Sub-queries from adjacent OP_AND, OP_FILTER, OP_NEAR, and OP_PHRASE are now
    combined into a single multi-way OP_AND operation, and the filters which
    implement the near/phrase restrictions are hoisted above this so they need
    to check fewer documents (bug#23).

  + If an OP_OR or OP_AND_MAYBE decays to OP_AND, we now ensure that the less
    frequent sub-query is on the left, which OP_AND is optimised to expect.

* When the Enquire::get_mset() parameter checkatleast is set, and we're sorting
  by relevance with forward ordering by docid, and the query is pure boolean,
  the matcher was deciding it was done before the checkatleast requirement was
  satisfied.  Then the adjustments made to the estimated and max statistics
  based on checkatleast meant the results claimed there were exactly msize
  results.  This bug has now been fixed.

* Queries involving an OP_VALUE_RANGE filter now run around 3.5 times faster
  (bug#164).

* The calculations behind MSet::get_matches_estimated() were always rounding
  down fractions, but now round to the nearest integer.  Due to cumulative
  rounding, this could mean that the estimate is now a few documents higher in
  some cases (and hopefully a better estimate).

* Implement explicit swap() methods for internal classes MSetItem and ESetItem
  which should make the final sort of the MSet and ESet a little more
  efficient.

flint backend:

* Fixed a bug introduced in 1.0.3 - trying to open a flint database for reading
  no longer fails if it isn't writable.

* We no longer use member function pointers in the Btree implementation which
  seems to speed up searching a little.

remote backend:

* The remote protocol minor version has been increased (to accommodate
  OP_SCALE_WEIGHT).  If you are upgrading a live system which uses the
  remote backend, upgrade the servers before the clients.

build system:

* Added macro machinery to allow branch prediction hints to be specified and
  used by compilers which support this (current GCC and Intel C++).

* In a developer build, look for rst2html.py if rst2html isn't found as some
  Linux distros have it installed under with an extension.

documentation:

* In the API documentation, explicitly note that Database::get_metadata()
  returns an empty string when the backend doesn't support user-specified
  metadata, and that WritableDatabase::set_metadata() throws UnimplementedError
  in this case.  Also describe the current behaviour with multidatabases.

* README: Remove the ancient history lesson - this material is better left to
  the history page on the website.

* deprecation.html:

  + Deprecate the non-pythonic iterators in favour of the pythonic ones.

  + Move "Stem::stem_word(word)" in the bindings to the right section (it was
    done in 1.0.0, as already indicated).

  + Improve formatting.

* When running rst2html, using "--verbose" was causing "info" messages to be
  included in the HTML output, so drop this option and really fix this issue
  (which was thought to have been fixed by changes in 1.0.3).

* install.html: Reworked - this document now concentrates on giving
  a brief overview of building which should be suitable for most common cases,
  and defers to the INSTALL document in each tarball for more details.

* PLATFORMS: Update from tinderbox and buildbot.

* remote.html: xapian-tcpsrv has been able to handle concurrent read
  access since 0.3.1 (7 years ago) so update the very out-of-date information
  here.  Also, note that some newer features aren't supported by the remote
  backend yet.

* HACKING: Note specifically that std::list::size() is O(n) for GCC.

* intro_ir.html: Add link to the forthcoming book "Introduction to
  Information Retrieval", which can be read online.

* scalability.html: Update size of gmane.

* quartzdesign.html: Note that Quartz is now deprecated.

debug code:

* The debug assertion code has been rewritten from scratch to be cleaner and
  pull in fewer other headers.

Xapian-core 1.0.3 (2007-09-28):

API:

* Add support for user specified metadata (bug#143).  Currently supported by
  the flint and inmemory backends.

* Deprecate Enquire::register_match_decider() which has always been a no-op.

* Improve the lower bound on the number of matching documents for an AND query
  - if the sum of the lower bounds for the two sides is greater than the
  number of documents in the database, then some of them must have both terms.

* Spelling correction: Fix off-by-one error in loop bounds when initialising
  (bug#194).

* If the check_at_least parameter to Enquire::get_mset() is used, but there
  aren't that many results, then MSet::get_matches_lower_bound() and
  MSet::get_matches_upper_bound() weren't always reported as equal - this
  bug is now fixed.

* When sorting by value, and using the check_at_least parameter to
  Enquire::get_mset(), some potential matches weren't being counted.

* Failing to create a flint or quartz database because we couldn't create the
  directory for it now throws DatabaseCreateError not DatabaseOpeningError.

testsuite:

* Fix display of valgrind output when a test fails because valgrind detected
  a problem.

* Add another version of valgrind suppression for the zlib end condition check
  as this gives a different backtrace for zlib in Ubuntu gutsy.

flint backend:

* The Flint database format has been extended to support user metadata, and
  each termlist entry is now a byte shorter (before compression).  As a
  result, Xapian 1.0.2 and earlier won't be able to read Xapian 1.0.3
  databases.  However, Xapian 1.0.3 can read older databases.  If you open an
  older flint database for writing with Xapian 1.0.3, it will be upgraded
  such that it cannot then be read by Xapian 1.0.2 and earlier.

* Zlib compression wasn't being used for the spelling or synonym tables (due
  to a typo - Z_DEFAULT_COMPRESSION where it should be Z_DEFAULT_STRATEGY).

* xapian-check: Allow "db/record." and "db/record.DB" as arguments.

* Fix "key too long" exception message by substituting FLINT_BTREE_MAX_KEY_LEN
  with its numeric value.

* Assorted minor efficiency improvements.

* If we reach the flush threshold during a transaction, we now write out the
  postlist changes, but don't actually commit them.

* Check length of new terms is at most 245 bytes for flint in add_document()
  and replace_document() so that the API user gets an error there rather
  than when flush() is called (explicitly or implicitly).  Fixes bug#44.

* Flint used to read the value of the environmental variable
  XAPIAN_FLUSH_THRESHOLD when the first WritableDatabase was opened and would
  then cache this value.  However the program using Xapian may have changed
  it, so we now reread it each time a WritableDatabase is opened.

* Implement TermIterator::positionlist_count() for the flint backend.

remote backend:

* Fix the result of MSet::get_matches_lower_bound() when using the
  check_at_least parameter to get_mset().

inmemory backend:

* Implement TermIterator::positionlist_count() for the inmemory backend.

build system:

* xapian-config: We always need to include dependency_libs in the output of
  `xapian-config --libs` if shared libraries are disabled.

* Distribution tarballs are now in the POSIX "ustar" format.  This supports
  pathnames longer than 99 characters (which we now have a few instances of
  in the doxygen generated documentation) and also results in a distribution
  tarball that is about half the size!  This format should be readable by any
  tar program in current use - if your tar program doesn't support it, we'd
  like to know (but note that the GNU tar tarball is smaller than the size
  reduction in the xapian-core tarball...)

* configure no longer generates msvc/version.h - this is now entirely handled
  by the MSVC-specific makefiles.

documentation:

* Add a glossary.

* docs/stemming.html: Reorder the initial paragraphs so we actually answer the
  question "What is a stemming algorithm?" up front.

* When running rst2html, use "--exit-status=warning" rather than "--strict".
  The former actually gives a non-zero exit status for a warning or worse,
  while the former doesn't, but does include any "info" messages in the output
  HTML.

* docs/deprecation.rst: Add "Database::positionlist_begin() throwing
  RangeError and DocNotFoundError".

* valueranges.rst: Correct out-of-date reference to float_to_string.

* HACKING: Document a few more "coding standards".

* PLATFORMS: Updated.

* docs/overview.html: Restore HTML header accidentally deleted in November
  2006.

* Fix several typos.

portability:

* Add missing instances of "#include <string.h>" to fix compilation with recent
  GCC 4.3 snapshots.

* Fix some warnings for various compilers and platforms.

Xapian-core 1.0.2 (2007-07-05):

API:

* Xapian now offers spelling correction, based on a dynamically maintained
  list of spelling "target" words.  This is currently supported by the
  flint backend, and works when searching multiple databases.

* Xapian now offers search-time synonym expansion, based on an externally
  provided synonym dictionary.  This is currently supported by the flint
  backend, and works when searching multiple databases.

* TermGenerator: now offers support for generating spelling correction
  data.

* QueryParser:

  + New flag FLAG_SPELLING_CORRECTION to enable spelling correction, and a new
    method, "get_corrected_query_string()" to get the spelling corrected
    query string.

  + New flags have been added to allow the new synonym expansion feature to be
    enabled and controlled.  Synonym expansion can either be automatic, or only
    for terms explicitly indicated in the query string by the new "~" operator.

  + The precedence of the boolean operators has been adjusted to match their
    usual precedence in mathematics and programming languages.  "NOT" now binds
    as tightly as "AND" (previously "AND NOT" would bind like "AND", but just
    "NOT" would bind like "OR"!)  Also "XOR" now binds more tightly than "OR",
    but less tightly than "AND" (previously it bound just like "OR").

  + '+' and '-' have been fixed to work on bracketed subexpressions as
    documented.

  + If the stemmer is "none", no longer put a Z prefix on terms; this now
    matches the output of TermGenerator.

* Add new Xapian::sortable_serialise() and Xapian::sortable_unserialise()
  functions which serialise and unserialise numbers (currently only
  doubles) to a string representation which sorts in numeric order.  Small
  integers have a short representation.

* NumberValueRangeProcessor has been changed to work usefully.  Previously
  the numbers had to be the same length; now numbers are serialised to
  strings such that a string sort on the string orders the numbers correctly.
  Negative and floating point numbers are also supported now.  The old
  NumberValueRangeProcessor is still present in the library to preserve
  ABI compatibility, but code linking against 1.0.2 or later will pick
  up the new implementation, which really lives in a sub-namespace.

* Documents now have a get_docid() method, to get the document ID from the
  database they came from.

* Add support for a new type of match decider, called a "matchspy".  Unlike
  the old deciders, this will reliably be tested on every candidate
  document, so can be used to tally statistics on them.

* Fixed a segfault when getting a description for a MatchNothing query
  joined with AND_NOT (bug #176).

* Header files have been tidied up to remove some unnecessary includes.
  Applications using "#include <xapian.h>" will not be affected.  We don't
  intend to support direct inclusion of individual header files from the xapian
  directory, but if you do that, you may have to update you code.

testsuite:

* Feature tests added for all new features.

* Improved test coverage in queryparsertest.  Some tests in queryparsertest
  now use flint databases, so the test now ensures that the .flint
  subdirectory exists.

* The test harness no longer creates <dbdir>/log for flint (flint doesn't
  create a log like quartz does).

* apitest: "-bremote" must now be "-bremoteprog" (to better match
  "-bremotetcp"); "-bvoid" must now be "-bnone" (to better describe not
  using a database backend).

* To complement "make check-flint", "make check-quartz", and "make
  check-remote", you can now run tests for the remotetcp backend with
  "make check-remotetcp", for the remoteprog backend with "make
  check-remoteprog", for the inmemory backend with "make check-inmemory", and
  tests not requiring a backend with "make check-none".

* Several extra tests of the check_at_least parameter supplied to
  get_mset() were added.

* Fix memory leak and fd leak in remotetcp handling, so apitest now passes
  under valgrind.

* quartztest: no longer test QuartzPostList::get_collection_freq(), which
  has been removed.

* Add regression test emptyquery2 for bug #176.

* Add regression test matchall1 for bug with MatchAll queries.

* Enhanced test coverage of match functor, to check that it returns all
  matching documents.

matcher:

* Fix bug when check_at_least was supplied - the matches after the
  requested MSet size were being returned to the user.  The parameter is
  also now handled in a more efficient way - no extra memory is required
  (previously, extra memory proportional to the value of check_at_least was
  required).

* Fix bug which used incorrect statistics, and caused assertion failures,
  when performing a search using a MatchAll query.

* Optimisation for single term queries: we don't need to look at the top
  document's termlist to determine that it matches all the query terms.

flint backend:

* The value and position tables are now only created if there is anything to
  add to them.  So if you never use document values, there's no value.DB,
  value.baseA, or value.baseB.  This means the table doesn't need to be opened
  for searching (saving a file handle and a number of syscalls) and when
  flushing changes, we don't need to update baseA/baseB just to keep the
  revisions in step.  The flint database version has been increased, but the
  new code will happily open and read/update flint databases from Xapian 1.0.0
  and 1.0.1.  Xapian 1.0.2 flint databases can't be read by Xapian 1.0.1 or
  earlier though.

* Two new optional tables are now supported: "spelling", which is used to
  store information for spelling correction, and "synonym", which is used
  to store synonym information.

* xapian-compact: Now compacts and merges spelling and synonym tables.
  Also has a new option "--no-renumber" to preserve document ids from
  source databases.

* xapian-check: Now checks the spelling and synonym tables (only the Btree
  structure is currently checked, not the information inside).

* Database::term_exists(), Database::get_termfreq(), and
  Database::get_collection_freq() are now slightly more efficient for flint
  databases.

* New utility 'xapian-inspect' which allowing interactive inspection of key/tag
  pairs in a flint Btree.  Useful for development and debugging, and an
  approximate equivalent to quartzdump.

* WritableDatabase::delete_document() no longer cancels pending changes if the
  document doesn't exist.

* Fix handling of exceptions during commit - previously, this could result
  in tables getting out-of-sync, perhaps even resulting in a corrupt database.

* Optimise iteration of all documents in the case where all the document
  IDs up to lastdocid are used; in this case, we no longer need to access disk
  to get the document IDs.

quartz backend:

* WritableDatabase::delete_document() no longer cancels pending changes if the
  document doesn't exist.

* We no longer create a postlist just to find the termfreq or collection
  frequency.

remote backend:

* Calling WritableDatabase::delete_document() on a non-existent document now
  correctly propagates DocNotFoundError.

* The minor remote protocol version has increased (to fix the previous issue).
  You should be able to cleanly upgrade a live system by upgrading servers
  first and then clients.

* progclient: Reopen stderr on the child process to /dev/null rather than
  closing it.  This fixes apitest with the remoteprog backend to pass when run
  under valgrind (it failed in this case in 1.0.0 and 1.0.1).  It probably
  has no effect otherwise.

* check_at_least is now passed to the remote server to reduce the work
  needed to produce the match, and the serialised size of the returned MSet.

inmemory backend:

* Bug fix: using replace_document() to add a document with a specific
  document id above the highest currently used would create empty documents
  for all document ids in between.

build system:

* Work around an apparent bug in automake which causes the entries in .libs
  subdirectories generated for targets of bin_PROGRAMS not to be removed on
  make clean.  This was causing make distcheck to fail.

* Snapshots and releases are now bootstrapped with automake 1.10, and
  libtool 1.5.24.

* HTML documentation generated from RST files is now installed.

documentation:

* The API documentation is now generated with Doxygen 1.5.2, which fixes the
  missing docs for Xapian::Query.

* Ship and install internals.html.

* Generating the doxygen-collated documentation of the library internals (with
  "make doxygen_source_docs") now only tries to generate an HTML version.  The
  PDF version kept exceeding TeX limits, and HTML is a more useful format for
  this anyway.

* API docs for Xapian::QueryParser now make it clear that the default value for
  the stemming strategy is STEM_NONE.

* API docs now describe the NumberValueRangeProcessor more clearly.

* Several typo fixes and assorted wording improvements.

* queryparser.html: Mention "AND NOT" as an alternative way to write "NOT",
  and document synonym expansion.

* admin_notes.html: Updated for changes in this release, and corrected a
  few minor errors.

* spelling.rst: New file, documenting the spelling correction feature.

* synonyms.rst: New file, documenting the synonyms expansion feature.

* valueranges.rst: The NumberValueRangeProcessor is now documented.

* HACKING: Mention new libtool, and more details about preferring
  pre-increment.  Also add a note about 2 space indentation of protection
  level declarations in classes.

* INSTALL: note that zlib must be installed before you can build.

examples:

* copydatabase: Now copies synonym and spelling data.  Also, fix a cosmetic
  bug with progress output when a specified database directory has a trailing
  slash.

portability:

* Fix to build on with OpenBSD's zlib (xapian-core 1.0.0 and 1.0.1 didn't).

* Fixed to build with older zlib such as zlib 1.1.5 which Solaris apparently
  uses (xapian-core 1.0.0 and 1.0.1 didn't).  However, we recommend using zlib
  1.2.x as decompressing is apparently about 20% faster.

* msvc/version.h.in: Generated version.h for MSVC build no longer has the
  remote backend marked as disabled.

* Fix warnings from Intel's C++ compiler.

* Fixes for compilation with gcc-2.95 and GCC 4.3 snapshots.

packaging:

* RPMs:

  + Rename xapian.spec to xapian-core.spec to match tarball name.

  + Append the user name to BuildRoot.

debug code:

* Better debug logging from the queryparser internals.

Xapian-core 1.0.1 (2007-06-11):

API:

* Xapian::Error:

  + Make Error::error_string member std::string rather than char * to avoid
    problems with double free() with copied Error objects.  Unfortunately
    this mean an incompatible ABI change which we had hoped to avoid until
    1.1.0, but in this case there didn't seem to be a sane way to fix the
    problem without an ABI change.

  + Error::get_description() now converts my_errno to error_string if it hasn't
    been already rather than not including any error description in this case.

  + Add new method "get_description()" to get a string describing the error
    object.  This is used in various examples and scripts, improving their
    error reporting.

* Xapian::Database: Add new form of allterms_begin() and allterms_end()
  which allow iterating of all terms with a particular prefix.  This
  is easier to use than checking the end condition yourself, and is
  more efficiently implemented for the remote backend (fixes bug#153).

* Xapian::Enquire: Passing an uninitialised Database object to Enquire will
  now cause InvalidArgumentError to be thrown, rather than causing a segfault
  when you call Enquire::get_mset().  If you really want an empty database,
  you can use Xapian::InMemory::open() to create one.

* Xapian::QueryParser: Multiple boolean prefixed terms with the same term
  prefix are now combined with OR before such groups are combined with AND
  (bug#157).  Multiple value ranges on the same value are handled similarly.

* Xapian::Query OP_VALUE_RANGE: Avoid calling db->get_lastdocid() repeatedly
  as we know the answer won't change - this reduces the run time of a
  particular test case by 25%.

testsuite:

* Add test for serialisation of error strings.

* Improved output in various situations:

  + Quote strings in TEST_STRINGS_EQUAL().

  + queryparsertest: Use TEST_STRINGS_EQUAL when comparing query descriptions
    against their expected output, since this makes it much easier to see the
    differences.

  + Report whole message for exceptions, rather than a truncated version, in
    verbose mode.

  + Make use of Xapian::Error::get_description(), giving better error
    reports.

* queryparsertest: New test of custom ValueRangeProcessor subclass
  (qp_value_customrange1).

* apitest: flintdatabaseformaterror1 and flintdatabaseformaterror2 now use a
  genuine Xapian 0.9.9 flint database for their tests, and more cases are
  tested.  The two tests have also been split into 3 now.

* Fix test harness not to invoke undefined behaviour in cases where a paragraph
  of test data contains two or fewer characters.

* Implement a better fix for the MSVC ifstream issue which was fixed in 1.0.0.
  This fixes an unintentional side-effect of the previous fix which meant that
  apitest's consistency1 wasn't working as intended (it now has a regression
  test to make sure it is testing what we intend).

flint backend:

* xapian-compact: Don't uncompress and recompress tags when compacting a
  database.  This speeds up xapian-compact rather a lot (by more than 50% in a
  quick test).

* If the docid counter wraps, Flint now throws DatabaseError (fixes bug#152).

* Remove the special case error message for pre-0.6 databases since they'll
  be quartz format (the check is only in flint because this code was taken from
  quartz).

quartz backend:

* If the docid counter wraps, Quartz now throws DatabaseError (fixes bug#152).

remote backend:

* The remote protocol now has a minor version number.  If the major
  version number is the same, a client can work with any server with
  the same or higher minor version number, which makes upgrading live
  systems easier for most remote protocol changes - just upgrade the servers
  first.

* When a read-only remote database is closed, the client no longer sends a
  (totally bogus) MSG_FLUSH to the server, and the reply is also eliminated.
  This reduces the time taken to close a remote database a little (fixes
  bug#149).

inmemory backend:

* skip_to() on an allterms TermIterator from an InMemory Database can no longer
  move backwards.

* An allterms TermIterator now initialises lazily, which can save some work if
  the first operation is a skip_to() (as it often will be).

build system:

* Fix VPATH compilation in maintainer mode with gcc-2.95.

* Fix multiple target rule for generating the queryparser source files in
  parallel builds.

* Distribute missing stub Makefiles for "bin", "examples", and
  "include/xapian".

documentation:

* Document the design flaw with NumberValueRangeProcessor and why it shouldn't
  be used.

* ValueRangeProcessor and subclasses now have API documentation and an overview
  document.

* Expand documentation of value range Query constructor.

* Improved API documentation for the TermGenerator class.

* docs/deprecation.rst:

  + Fix copy and paste error - set_sort_forward() should be changed to
    set_docid_order().

  + Improve entry for QueryParserError.

* PLATFORMS: Updated from tinderbox.

examples:

* copydatabase: Rewritten to use the ability to iterate over all the documents
  in a database.  Should be much more efficient for databases with sparsely
  distributed document IDs.

* simpleindex: Rewritten to use the TermGenerator class, which eliminates a
  lot of non-Xapian related code and is more typical of what a user is likely
  to want to do.

* simplesearch,simpleexpand: Rewritten to use the QueryParser class, which
  is more typical of what a user is likely to want to do.

portability:

* xapian-config: Add special case check for host_os matching linux* or
  k*bsd-gnu since vanilla libtool doesn't correctly probe link_all_deplibs=no
  for them.

packaging:

* RPMs: Add "# norootforbuild" comment which SuSE's build scripts look for.
  Rename "Source0:" to "Source:" as there's only one tarball now.  Add gcc-c++
  and zlib-devel to "Build-Requires:".

* The required automake version has been lowered to 1.8.3, so RPMs can now be
  built on RHEL 4 and SLES 9.

Xapian-core 1.0.0 (2007-05-17):

API:

* Xapian::Database:

  + The Database(const std::string &) constructor has been marked as "explicit".
    Hopefully this won't affect real code, but it's possible.  Instead of
    passing a std::string where a Xapian::Database is expected, you'll now
    have to explicitly write `Xapian::Database(path)' instead of `path'.

  + Fixed problem when calling skip_to() on an allterms iterator over multiple
    databases which could cause a debug assertion in debug builds, and possible
    misbehaviour in normal builds.

* Xapian::Error:

  + The constructors of Error subclasses which take a `const std::string &'
    parameter are now explicit.  This is very unlikely to affect any real code
    but if it does, just write `Xapian::Error(msg)' instead of `msg'.

  + Xapian::Error::get_type() now returns const char* rather than std::string.
    Generally existing code will just work (only one change was required in
    Xapian itself) - the simplest change is to write `std::string(e.get_type())'
    instead of `e.get_type()'.

  + Previously, the errno value was lost when an error was propagated from
    a remote server to the client, because errno values aren't portable
    between platforms.  To fix this, Error::get_errno() is now deprecated and
    you should use Error::get_error_string() instead, which returns a string
    expanded from the errno value (or other system error code).

* Xapian::QueryParser:

  + Now assumes input text is encoded as UTF-8.

  + We've made several changes to term generation strategy.  Most notably:
    Unicode support has been added; '_' now counts as a word character; numbers
    and version numbers are now parsed as a single term; single apostrophes are
    now included in a term; we now store unstemmed forms of all terms; and we
    no longer try to "normalise" accents.

  + parse_query() now throws the new Xapian::Error subclass QueryParserError
    instead of throwing const char * (bug#101).

  + Pure NOT queries are now supported (for example, `NOT apples' will match
    all documents not indexed by the stemmed form of `apples').  You need
    to enable this feature by passing QueryParser::FLAG_PURE_NOT in flags
    to QueryParser::parse_query().

  + We now clear the stoplist when we parse a new query.

  + Queries such as `+foo* bar', where no terms in the database match the
    wildcard `foo*', now match no documents, even if `bar' exists.  Handling
    of `-foo*' has also been fixed.

  + Now supports wildcarding the last term of a query to provide better support
    for incremental searching.  Enabled by QueryParser::FLAG_PARTIAL.

  + The default prefix can now be specified to parse_query() to allow parsing
    of text entry boxes for particular fields.

  + QueryParser::set_stemming_options() has been deprecated since 0.9.0 and
    has now been removed.

* Xapian::Stem:

  + Now assumes input text is encoded as UTF-8.

  + We've updated to the latest version of the Snowball stemmers.  This means
    that a small number of words produce different (and generally better)
    stems and that some new stemmers are supported: german2 (like german but
    normalises umlauts), hungarian, kraaij_pohlmann (a different Dutch
    stemmer), romanian, and turkish.

* Xapian::TermGenerator:

  + New class which generates terms from a piece of text.

* Xapian::Enquire:

  + The Enquire(const Database &) constructor has been marked as "explicit".
    This probably won't affect real code - certainly no Xapian API methods
    or functions take an Enquire object as a parameter - but calls to user
    methods or functions taking an Enquire object could be affected.  In
    such cases, you'll now have to explicitly write `Xapian::Enquire(db)'
    instead of `db'.

  + Enquire::get_eset() now produces better results when used with multiple
    databases - without USE_EXACT_TERMFREQ they should be much more similar to
    results from an equivalent single database; with USE_EXACT_TERMFREQ they
    should be identical.

  + Track the minimum weight required to be considered for the MSet separately
    from the minimum item which could be considered.  Trying to combine the two
    caused several subtle bugs (bug#86).

  + Enquire::get_query() is now `const'.  Should have no effect on user code.

  + Enquire::get_mset() now handles the common case of an "exact" phrase search
    (where the window size is equal to the number of terms) specially.

  + Enquire::include_query_terms and Enquire::use_exact_termfreq are now
    deprecated in favour of capitalised versions Enquire::INCLUDE_QUERY_TERMS
    and Enquire::USE_EXACT_TERMFREQ (for consistency with our other manifest
    constants, and general C/C++ conventions).

* Xapian::RSet:

  + RSet::contains(MSetIterator) is now `const'.  Should have no effect on user
    code.

* Xapian::SimpleStopper::add() now takes `const std::string &' not `const
  std::string'.  Should have no effect on user code.

* Xapian::Query:

  + We now only perform internal validation on a Query object when it's either
    constructed or changed, to avoid O(n^2) behaviour in some cases.

  + Xapian::Query::MatchAll (an alias for Query("")) matches all terms in the
    document (useful for "pure NOT" queries) and Xapian::Query:MatchNothing
    is now a more memorable alias for Query().

* Instead of explicitly checking that a term exists before opening its
  postlist, we now do both in one operation, which is more efficient.

* MatchDecider::operator() now returns `bool' not `int'.

* ExpandDecider::operator() now returns `bool' not `int'.

* Xapian::TermIterator::get_termfreq() now throws InvalidOperationError
  if called on a TermIterator from a freshly created Document (since
  there's no meaningful term frequency as there's no Database for
  context).

* <xapian/output.h> is no longer available as an externally visible header.
  It's not been included by <xapian.h> since 0.7.0.  Instead of using
  `cout << obj;' use `cout << obj.get_description();'.

* New constant Xapian::BAD_VALUENO which is -1 cast to Xapian::valueno.

* New Xapian::ValueRangeProcessor hierarchy: DateValueRangeProcessor,
  NumberValueRangeProcessor, and StringValueRangeProcessor.  In
  conjunction with the new QueryParser::add_valuerangeprocessor()
  method and the new Query::OP_VALUE_RANGE op these allow you to
  implement ranges in the query parser, such as `$50..100',
  `10..20kg', `01/02/2007..03/04/2007'.

testsuite:

* Many new and improved testcases in various areas.

* If a test throws an unknown exception, say so in the test failure message.
  If it throws std::string, report the first 40 characters (or first line if
  less than 40 characters) of the string even in non-verbose mode.

* Use of valgrind improved:

  + The test harness now only hooks into valgrind if environment variable
    XAPIAN_TESTSUITE_VALGRIND is set, which makes it easy to run test programs
    under valgrind in the normal way.  The runtest script sets this
    automatically.

  + runtest now passes "--leak-resolution=high" to valgrind to prevent
    unrelated leak reports related to STL classes from being combined.

  + configure tests for valgrind improved and streamlined.

  + New runsrv script to run xapian-tcpsrv and xapian-progsrv.  We need to
    run these under valgrind to avoid issues with excess numerical precision
    in valgrind's FP handling, but we can use "--tool=none" which is a lot
    faster than running them under valgrind's default memcheck tool.

* The test harness now starts xapian-tcpsrv in a more reliable way - it will
  try sequentially higher port numbers, rather than failing because a
  xapian-tcpsrv (or something else) is already using the default port.
  It also no longer leaks file descriptors (which was causing later tests
  to fail on some platforms), and if xapian-tcpsrv fails to start, the error
  message is now reported.

* remotetest has been removed and its testcases have either been added to
  apitest or just removed if redundant with tests already in apitest.

* termgentest is a new test program which tests the Xapian::TermGenerator
  class.

* TEST_EQUAL_DOUBLE() now uses a slightly less stringent threshold -
  DBL_EPSILON is too strict for calculations which include multiple
  steps.  Also, we now use it instead of doubles_are_equal_enough() and
  weights_are_equal_enough() which try to perform the same job.

* New macro TEST_STRINGS_EQUAL() which displays the strings on separate lines
  so the differences can be clearly seen.

* Test programs are now linked with '-no-install' which means that libtool
  doesn't need to generate shell script wrappers for them on most platforms.

* runtest: Now turns on MALLOC_CHECK_ and MALLOC_PERTURB_ for glibc if
  valgrind isn't being used.

* Better support for Microsoft Windows:

  + test_emptyterm2 no longer tries to delete a database from disk while a
    WritableDatabase object still exists for it, since this isn't supported
    under Microsoft Windows.

  + Fallback handling when srcdir isn't specified how takes into account .exe
    extensions and different path separators.

flint backend:

* Flint is now the default backend.

* xapian-check: New program which performs consistency checks on a flint
  database or table.

* xapian-compact: Now prunes unused docids off the start of each source
  database's range of docids.

* Positional information is now encoded using a highly optimised fls()
  implementation, which is much faster than the FP code 0.9.x used.
  Unfortunately the old encoding could occasionally add extra bits
  on some architectures, which was harmless except the databases
  wouldn't be portable.  Because of this, the flint format has had to
  be changed incompatibly.

* The lock file is now called "flintlock" rather than "flicklock" (which
  was a typo!)

* Flint now releases its lock correctly if there's an error in
  WritableDatabase's constructor.  Previously the lock would remain until
  the process exited.

* Flint now throws new Xapian::Error subclass DatabaseVersionError instead of
  DatabaseOpeningError when it fails to open a database because it has an
  unsupported version.  DatabaseVersionError is a subclass of
  DatabaseOpeningError so existing code should continue to work, but it's
  now much easier to determine if the problem is that a database needs
  rebuilding.

* If you try to open a flint database with an older or newer version than
  flint understands, the exception message now gives the version understood,
  rather than "I only understand FLINT_VERSION" (literally).

* If we fail to obtain the lock, report why in the exception message.

* Flint now compresses tags in the record and termlist tables using zlib.

* More robust code to handle the flint locking child process, in case of
  unexpected errors.

* If a document was replaced more than once between flushes, the document
  length wouldn't be updated after the first change.

quartz backend:

* Quartz is still supported, but use in new projects is deprecated (use Flint
  instead).  Quartz will be removed eventually.

* quartzcheck: Test if this is a quartz database by looking at "meta" not
  "record_DB".  If "record_DB" is >= 2GB and we don't have a LFS aware stat
  function then stat can fail even though the file is there.  Also open the
  database explicitly as a Quartz database for extra robustness.

* If a document was replaced more than once between flushes, the document
  length wouldn't be updated after the first change.

remote backend:

* The remote backend is now supported under Microsoft Windows.

* Open a fresh copy of the database(s) on each connection to a xapian-tcpsrv
  rather than relying on being able to share a database across fork() or
  between threads (which we don't promise will work).

* xapian-tcpsrv: New "--interface" option allows the hostname or address of the
  interface to listen on to be specified (the default is the previous behaviour
  of listening on all interfaces).

* If name lookup fails, report the h_errno code from gethostbyname() rather
  than whatever value errno happens to currently have!

* Fix bugs in query unserialisation.

* The remote backend now supports all operations (get_lastdocid(), and
  postlist_begin() have now been implemented).

* Currently a read-only server can be opened as a WritableDatabase (which is
  a minor bug we plan to fix).  In this case, operations which write will fail
  and the exception is now InvalidOperationError not NetworkError.

* If a remote server catches NetworkTimeoutError then it will now only
  propagate it if we can send it right away (since the connection is
  probably unhappy).  After that (and for any other NetworkError) we now
  just rethrow it locally to close the connection and let it be logged if
  required.

* The timeout parameter to RemoteDatabase wasn't being used, instead the
  client would wait indefinitely for the server to respond.

* A timeout of zero to the remote backend now means "never timeout".  This
  is now the default idle timeout for WritableDatabase (the connection
  timeout default is now 10 seconds, rather than defaulting to the idle
  timeout).

* Fix handling of the document length in remote termlists.

* The remote backend now checks when decoding serialised string that the
  length isn't more than the amount of data available (bug#117).

* The remote term now handles the unique term variants of delete_document
  and replace_document on the server side.

* The RSet serialisation now encodes deltas between docids (rather than the
  docids themselves) which greatly reduces the size of the encoding of a
  sparse RSet for a large database.

* We now encode deltas between term positions when sending data after calling
  positionlist_begin() on a remote database.

* When using a MatchDecider with remote database(s), don't rerun the
  MatchDecider on documents which a remote server has already checked.

* Apply the "decreasing weights with remote database" optimisation which we use
  in the sort_by_relevance case in the sort_by_relevance_then_value case too.

* We now throw NetworkError rather than InternalError for invalid data received
  over the remote protocol.

* We now close stderr of the spawned backend program when using the "prog" form
  of the remote backend.  Previously stderr output would go to the client
  application's stderr.

muscat36 backend:

* Support for the old Muscat 3.6 backends has been completely removed.  It's
  still possible to convert Muscat 3.6 databases to Xapian databases by
  building 0.9.10 and using copydatabase to create a quartz database, which can
  then be read by 1.0.0 (and converted to a flint database using copydatabase
  again).

build system:

* We've added GCC visibility annotations to the library, which when using GCC
  version 4.0 or later reduce the size and load time of the library and
  increase the runtime speed a little.  Under x86_64, the stripped library is
  6.4% smaller (1.5% smaller with debug information).

* configure: If using GCC, use -Bsymbolic-functions if it is supported
  (it requires a very recent version of ld currently).  This option reduces the
  size and load time of the shared library by resolving references within the
  library when it's created.

* We automatically define _FORTIFY_SOURCE in config.h if GCC is in use
  and it's not already set (you can override this as documented in INSTALL).
  This adds some checking (mostly at compile time) that important return
  values aren't ignored and that array bounds aren't exceeded.

* `./configure --enable-quiet' already allows you to specify at configure time
  to pass `--quiet' to libtool.  Now you can override this at make-time by
  using `make QUIET=' (to turn off `--quiet') or `make QUIET=y' (to turn on
  `--quiet').

* In non-maintainer mode, we don't need the tools required to rebuild some of
  the documentation, so speed up configure by not even probing for them in
  this common case.

* The makefiles now use non-recursive make in all directories except "docs" and
  "tests".  For users, this means that the build is faster and requires less
  disk space (bug#97).

* configure: Add proper detection for SGI's C++ (check stderr output of
  "CC -v") and automatically pass -ptused in CXXFLAGS for xapian-core and any
  applications using xapian-config --cxxflags since it seems to be required to
  avoid template linking errors.

* XO_LIB_XAPIAN now checks for the case where XAPIAN_CONFIG wasn't specified
  and xapian-config wasn't found, but the library appears to be installed -
  this almost certainly means that the user has installed xapian-core from
  a package, but hasn't installed the -dev or -devel package, so include
  that advice in the error message.

* `./configure --with-stlport-compiler' now requires a compiler name as an
  argument.

* configure: Disable probes for f77, gcj, and rc completely by preventing
  the probe code from even appearing in configure - this reduces the size of
  configure by 209KB (~25%) and should speed it up significantly.

* configure: Suppress more unhelpful warnings and "remarks" for HP's aCC, and
  turn on "+wlint", which seems useful.

* A number of cases of unnecessary header inclusions have been addressed,
  which should speed up compilation (fewer headers to parse when compiling
  many source files).  This also reduces dependencies within the source code,
  and thus the number of files which need to be rebuilt when a header is
  changed.

* configure: Cache the results of some of our custom tests.

documentation:

* The documentation has all been updated for changes in Xapian 1.0.0.

* Many of the documentation comments in the API headers (which are collated
  using doxygen to generated the API reference) have been improved, and some
  missing ones added.  Also, internal classes, members, and methods are now all
  marked as such so that none should appear in the generated documentation.  In
  particular, the class inheritance graphs should be a lot clearer.  A few other
  problems have also been addressed.

* docs/internals.html: New separate index page for the "internal"
  documentation.

* docs/deprecated.html: New document describing deprecation policy.  This
  includes lists of features which have been removed, or which are deprecated
  and scheduled for removal, along with suggested replacements.

* docs/admin_notes.html: New document introducing Xapian for sysadmins.

* docs/termgenerator.html: New document describing the new term generation
  strategy implemented by the Term::Generator class.

* docs/bm25.html,docs/intro_ir.html: These have been overhauled to make them
  fit better with the rest of the documentation, and with Xapian itself.

* docs/overview.html: Fixed links to error classes in generated API
  documentation.

* HACKING,INSTALL: Many updates and improvements.

* xapian-config: Improve --version output so that help2man produces a better
  man page.

* PLATFORMS: Remove reports for 0.7.* and demote reports for 0.8.* to "older
  reports" status.  All SF compilefarm machines are now "no longer available",
  so update the symbols and key to reflect this.  Update with recent success
  reports from the tinderbox and other sources.

* AUTHORS: Thanks several bug reporters I missed before, as well as recent
  contributors.

* docs/code_structure.html now looks nicer and includes links to
  svn.xapian.org.

* docs/remote_protocol.html: Fixed several typos and other errors, and document
  all the new messages.

* We no longer include docs/apidoc/latex/* in the xapian-core tarballs since
  it's just useless bloat.

examples:

* delve:

  + Report the exception error string if open a database fails.

  + Rename "-k" to "-V" since "keys" were renamed to "values" long ago.  Keep
    "-k" as an alias for now, but don't advertise it.  Add handling so "-V3"
    shows value #3 for every document in the database.

  + No longer stems terms by default.  Add "-s/--stemmer" option to allow a
    stemmer to be specified.

* quest: Add "--stemmer" option to allow stemming language to be set, or
  stemming to be disabled.

portability:

* Fix compilation with GCC 4.3 snapshot.

* Always use pid_t not int for holding a process id, and use AC_TYPE_PID_T to
  `#define pid_t int' if <sys/types.h> doesn't provide pid_t.

* Pass the 4th parameter of setsockopt() as char* which works whether the
  function actually takes char* or void* (since C++ allows implicit conversion
  from char* to void*).

* Most warnings in the MSVC build have been fixed.

* Refactored most portability workarounds into safeXXXX.h headers.

* Building for mingw in a cygwin environment should work better now.

packaging:

* RPM spec file:

  + Updated for the changes in this release.

  + ChangeLog.examples is now packaged.

debug code:

* Rename --enable-debug* configure options - conflating the options to "turn on
  assertions" and "turn on logging" is confusing. `--enable-debug[=partial]'
  becomes `--enable-assertions'; `--enable-debug-verbose' becomes
  `--enable-log' and `--enable-debug=full' becomes `--enable-assertions
  --enable-log'.  For now the old options give an error telling you the new
  equivalent.

* Debug logging from expand is now all of type EXPAND (some was of types
  MATCHER and WTCALC before).

* Hook the debug tracing in the lemon generated parser into Xapian's debug
  logging framework.

* New assertion types: AssertEqParanoid() and AssertNeParanoid().

* Retry write() if it fails when writing a debug log entry to ensure to avoid
  the risk of a partial write.

Xapian-core 0.9.10 (2007-03-04):

API:

* Fix WritableDatabase::replace_document() not to lose positional information
  for a document if it is replaced with itself with unmodified postings.

* QueryParser: Add entries to the "unstem" map for prefixed boolean filters
  (e.g. type:html).

* Fix inconsistent ordering of documents between pages with
  Enquire::set_sort_by_value_then_relevance (fixes bug#110).

testsuite:

* Workaround apparent bug in MSVC's ifstream class.

flint and quartz backends:

* Fix possible double-free after a transaction fails.

* Fix code for recovering from failing to open a table for reading
  mid-modification.  If modifications are so frequent that opening for reading
  fails 100 times in a row, throw DatabaseModifiedError not
  DatabaseOpeningError.

* Don't call std::string::append(ptr, 0) when ptr may be uninitialised
  or NULL (rather suspect, and reported to cause SEGV-like behaviour with
  MSVC).

* Ensure both_bases is set to false if we don't have both bases when
  opening a table using an existing object.

* Use MS Windows API calls to delete files and open files we might want to
  delete while they are still open (i.e. the flint and quartz btree base
  files).  This fixes a problem when a writer can't discard an old revision at
  the exact moment a reader is opening it (bug #108).

remote backend:

* Fix WritableDatabase::has_positions() to refetch the cached value if it
  might be out of date.

* Fix incorrect serialisation of a query with non-default termpositions.

inmemory backend:

* If replace_document is used to set the docid of a newly added document which
  has previously existed, ensure we mark that document as valid.

documentation:

* Assorted improvements to API documentation.

* docs/Makefile.am: The larger pool_size we set in 0.9.9 for building
  sourcedoc.pdf was a bit marginal, so increase it further.

* docs/stemming.html,docs/install.html: Correct 2 references to "CVS" to say
  "SVN" instead.

* HACKING: Update the release checklist.

portability:

* Fix flint and quartz to allow 2GB+ B-tree tables when compiling with MSVC.

packaging:

* RPMs: Remove "." from end of "Summary:".  Package the new man page for
  xapian-progsrv.

Xapian-core 0.9.9 (2006-11-09):

testsuite:

* Use popen() to run xapian-tcpsrv and wait for "Listening..." before returning
  rather than just sleeping for 1 second and hoping that's enough.

* If we can't start xapian-tcpsrv because the port is in use, try higher
  numbered ports.

remote backend:

* xapian-tcpsrv: If the port requested is in use, exit with code 69
  (EX_UNAVAILABLE) which is useful if you're trying to automate launching of
  xapian-tcpsrv instances.

* xapian-tcpsrv: Output "Listening..." once the socket is open and read for
  connections (this allows the testsuite to wait until xapian-tcpsrv is ready
  before connecting to it).

* xapian-progsrv: Now supports --help, --version, and has a man page.  Fixes
  Bug #98.

* Turn on TCP_NODELAY for the TCP variant of the remote backend which
  dramatically improves the latency of operations on the database.

build system:

* internaltest: Disable serialiselength1 and serialisedoc1 when the remote
  backend is disabled to fix build error in this case.

* Move libbtreecheck.la from testsuite/ to backends/quartz/.

* Move the testsuite harness from testsuite/ to tests/harness/.

documentation:

* Ship our custom INSTALL file rather than the generic one from autoconf which
  we've accidentally been shipping instead since 0.9.5.

* docs/Makefile.am: Building sourcedoc.pdf needs a larger pool_size now we're
  using pdflatex.

* HACKING: Update debian packaging checklist.

* PLATFORMS: Updated with results from tinderbox.

portability:

* Create "safefcntl.h" as a replacement for <fcntl.h> instead of using
  "utils.h" for this purpose, since "utils.h" pulls in many other things we
  often don't need.

packaging:

* RPMs: Prevent binaries getting an rpath for /usr/lib64 on FC6.

Xapian-core 0.9.8 (2006-11-02):

API:

* QueryParser: Don't require a prefixed boolean term to start with an
  alphanumeric - allow the same set of characters as we do for the second
  and subsequent characters.

flint backend:

* Only force a flush on WritableDatabase::allterms_begin() if there are
  actually pending changes.

quartz backend:

* Only force a flush on WritableDatabase::allterms_begin() if there are
  actually pending changes.

* quartzcheck: Avoid dying because of an unhandled exception if the Btree
  checking code finds an error in the low-level Btree structure.  Add a
  catch for any other unknown exceptions.

build system:

* When building with GCC, turn on warning flag -Wshadow even when not in
  maintainer mode (provided it is supported by the GCC version being used).

* testsuite/backendmanager.cc: Fix compilation when valgrind is detected by
  configure.

* If generating apidoc.pdf fails, display the logfile pdflatex generates since
  that is likely to show what failed.

documentation:

* Produce a PDF for apidoc rather than PostScript, since the PDF is smaller,
  plus at least as easy to print and easier to view for most users.  Use
  pdflatex to generate the PDF directly rather than going via a DVI file which
  apparently produces a better result and also avoids problems on some Linux
  distros where latex is a symlink to pdfelatex (bug#81, bug#95).

* HACKING: Mention automake 1.10 is out but we've not tested it yet.

* HACKING: Add entries to release checklist: make sure new API methods
  are wrapped by the bindings, and that bug submitters are thanked.

* HACKING: Note that on Debian, tetex-extra is needed for
  fancyhdr.sty.

* HACKING: Note that dch can be used to update debian/changelog.

* docs/code_structure.html: Document backends/remote.

* PLATFORMS: Update from tinderbox.

portability:

* configure: When checking if we need -lm, don't use a constant argument to
  log() as the compiler might simply evaluate the whole expression at compile
  time.

* configure: Redhat's GCC 2.96 doesn't support -Wundef even though real GCC
  version before and after it do!

* configure: Avoid use of double quotes in double-quoted backticks since
  it causes problems on some platforms.

* backends/flint/flint_io.cc: Fix compilation on windows (needs to
  #include "safewindows.h" to get definition of SSIZE_T).

* Fix our implementation of om_ostringstream to compile so that the build
  works once more on older compilers without <sstream> (regression probably
  introduced in 0.9.7).

packaging:

* xapian.spec: Package xapian-progsrv.

Xapian-core 0.9.7 (2006-10-10):

API:

* QueryParser:

  + Allow a distance to be optionally specified for NEAR - e.g.
    "cats NEAR/3 dogs" (bug#92).

  + Implement "ADJ" operator - like "NEAR" except the terms must
    appear in matching documents in the same order as in the query.

  + Fix bug in how we handle prefixed quoted phrases and prefixed brackets.

  + Fix parsing of loved and hated prefixed phrases and bracketted expressions.

  + Fix handling of stopwords in boolean expressions.

  + Don't ignore a stopword if it's the only query term.

* Document::add_value() failed to replace an existing value with the same
  number, contrary to what the documentation says (bug #82).

* Enquire::set_sort_by_value(): Don't fetch the document data when fetching
  the value to sort on.  Simple benchmarking showed this to speed up sort by
  value by a factor of between 3 and 9!

* Implement transactions for flint and quartz.  Also supported are "unflushed"
  transactions, which provided an efficient way to atomically group a number
  of database modifications.

* The Xapian::Error and Xapian::ErrorHandler classes have been reimplemented.
  The new versions have better, clearer documentation comments and are cleaner
  internally.

* Change how doubles are serialised by TradWeight, BM25Weight, and in the
  remote backend protocol.  The new encoding allows us to transfer any double
  value which can be represented by both machines precisely and compactly.

testsuite:

* Add targets "check-flint", "check-quartz", and "check-remote" in tests and at
  the top level which run the subset of tests which test the respective backend.

* apitest: Run tests on flint if flint is enabled, rather than if quartz is
  enabled!

* apitest: Speed up deldoc4 when run in verbose mode - some stringstream
  implementations are very inefficient when the string grows long.

* Turn on GLIBCXX_FORCE_NEW when running tests under valgrind to stop the GNU
  C++ STL from using a pooling allocator.  This helps make velgrind's leak
  tracking more reliable.

* Probe for required valgrind logging options at configure time rather than
  when running the test program.  This saves about 2 seconds per test program
  invocation.

* Fix testsuite harness to show valgrind output when a test fails (when running
  under valgrind in verbose mode).  This had stopped working, probably due to
  changes in valgrind 3.

* internaltest: Check that the the destructor on a temporary object gets called
  at the correct time (Sun C++ deliberately gets this wrong by default, and it
  would be good to catch any other compilers which do the same).

* apitest: When running tests on the remote backend and running under valgrind,
  run xapian-tcpsrv and xapian-progsrv under valgrind too to avoid issues
  with the precision of doubles (bug#94).

flint backend:

* Retry on EINTR from fcntl or waitpid when creating or releasing the flint
  lock file.

* xapian-compact: Add --blocksize option to allow the blocksize to be set
  (default is 8K as before.)

* WritableDatabase::replace_document(did, doc) was double-incrementing the
  "changes" counter when document did didn't exist so it would flush twice
  as often - fixed.

* WritableDatabase::postlist_begin(): Remove forced flush when iterating the
  posting list of a term which has modified postings pending.

quartz backend:

* quartzcompact: Add --blocksize option to allow the blocksize to be set
  (default is 8K as before.)

* WritableDatabase::replace_document(did, doc) was double-incrementing the
  "changes" counter when document did didn't exist so it would flush twice
  as often - fixed.

remote backend:

* Most of the remote backend has been rewritten.  It now supports most
  operations which a local database does (including writing!), the protocol
  used is more compact, and a number of layers of classes have been eliminated
  and the sequences of method calls simplified, so the code should be easier to
  understand and maintain despite doing more.  A number of bugs have been fixed
  in the process.

* xapian-tcpsrv: Report errno if we catch a Xapian::Error which has it set.

* xapian-tcpsrv: Fix memory leak in query unserialisation.

build system:

* Now using autoconf 2.60 for snapshots and releases.  Also now using a
  libtool patch which improves support for Sun C++'s -library=stlport4 option.

* configure: Fix generation of version.h to work with Solaris sed.

* automake adds suitable rules for rebuilding doxygen_api_conf and
  doxygen_source_conf, so remove our less accurate versions.  Also fix
  dependencies for regenerating the doxygen documentation, and make the
  documentation build work with parallel make.

* Make use of the dist_ prefix to avoid having to list files in EXTRA_DIST as
  well as in *_DATA and man_MANS.

* Removed a few unused #include-s.

* include/xapian/error.h: Add hook to allow SWIG bindings to be built using
  GCC's visibility support.

* configure: Turn on automake's -Wportability to help ensure our Makefile.am's
  are written in a portable way.

* configure: Disable probing and short-cut tests for a FORTRAN compiler.  We
  don't use one, but current libtool versions always check for it regardless.

* xapian-config: Prune -L/usr/lib from output of `xapian-config --libs'.

documentation:

* docs/scalability.html: quartzcompact and xapian-compact now allow you to set
  the blocksize, so there's no need to use copydatabase if you want to migrate
  a database to a larger blocksize.  Mention gmane.  Other minor tweaks.

* Eliminate "XAPIAN_DEPRECATED" from generated documentation.

* PLATFORMS: Added success report for Nexenta (alpha 5), MSVC, and sparc linux.
  Updated other results from tinderbox.

* Add links to the wiki from README and the documentation index.

* docs/overview.html: Add discussion of uses of terms vs values.

* docs/overview.html: Rewrite the section on Xapian::Document to remove some
  very out-of-date information and make it clearer.

* include/xapian/database.h: Note that automatically allocated document IDs
  don't reuse IDs from deleted documents.

* include/xapian/enquire.h: Note that "set_sort_by_relevance" is the default
  setting.

* docs/queryparser.html,include/xapian/queryparser.h: Add note that
  FLAG_WILDCARD requires you to call set_database.

* HACKING: Add some advice regarding debugging using -D_GLIBCXX_DEBUG,
  valgrind, and gdb.

* HACKING: Give URL to Alexandre Duret-Lutz's autotools tutorial, which is much
  more up-to-date than the "goat book".

* HACKING: Update and expand the information about the debian packaging.

* Add missing dir_contents files.

portability:

* xapian/version.h: Add a check that _GLIBCXX_DEBUG is set compatibly if we're
  compiling with GNU C++ 3.4 or newer.

* Add configure check to see if "-lm" is needed to get maths functions since
  newer versions of Sun's C++ compiler seem to require this.

* Automatically put Sun's C++ compiler into "ANSI C++ compliant library" mode
  (using -library=stlport4).  This allows us to remove most of the special
  case bits of code we've accumulated for just this compiler, which improves
  maintainability.

* Sun's C++ compiler implements non-standards-conforming lifetimes for
  temporary objects by default.  This means database locks don't get released
  when they should, so we now always pass "-features=tmplife" for Sun C++
  which selects the behaviour specified by the C++ standard.

Xapian-core 0.9.6 (2006-05-15):

API:

* Rename Xapian::xapian_version_string() and companions to
  Xapian::version_string(), etc.  Keep the old functions as aliases which are
  marked as deprecated.

* QueryParser: Add rules to handle a boolean filter with a "+" in front (such
  as +site:xapian.org).

testsuite:

* queryparsertest: Add another prefix testcase to improve coverage.

build system:

* configure: Simpler check for VALGRIND being set to empty value.

* include/Makefile.am: Add xapian/version.h.timestamp as a dependency on
  all-local so that xapian/version.h actually gets regenerated when required.

* Eliminate XAPIAN_BUILD_BACKEND_* from config.h and just use
  XAPIAN_HAS_*_BACKEND from xapian/version.h instead.

documentation:

* remote_protocol.html: Document keep-alive messages.

* xapian/enquire.h: Remove bogus documentation for a parameter which doesn't
  exist.

* PLATFORMS: Added a summary.  Updated and pruned old entries for which we
  have a newer close match.

* HACKING: Expand on details of what's required when changing Xapian (discuss
  documentation requirements, and more on why feature tests are vital).

* HACKING: Update section on building debian packages.

portability:

* The tarball is generated with a patched version of libtool 1.5.22 which
  fixes libtool bugs on HP-UX and some BSD platforms.

* configure: Fix problems with test for snprintf which affected cygwin, and
  possibly some other platforms.

* configure: Tweak version.h generation to cope with CXXCPP putting carriage
  returns into its output as can happen on cygwin.

* Fix renaming of "iamflint.tmp" for MS Windows where you can't rename an open
  file.

* Fixed MSVC7 warnings.

* Added workaround for newlib header bug.

Xapian-core 0.9.5 (2006-04-08):

API:

* QueryParser:

  + Fix FLAG_BOOLEAN_ANY_CASE to really allow any case combination - previously
    it only allowed all uppercase or all lowercase.

  + Fix QueryParser's handling of terms with trailing "#", "+", or "-" when
    set_database has been called and the term doesn't exist in the database
    with the suffix.

* Add mechanism to allow xapian-bindings to override deprecation warnings so
  we can continue to wrap deprecated methods without lots of warnings.

* Move Enquire::get_matching_terms_end() and Document::termlist_end() inline in
  header.

* Database::termlist_begin(): Eliminate the MultiTermList wrapper in the common
  case where we're only dealing with a single database.

* Fix TermIterator::positionlist_begin() to work on TermIterator from
  Database::termlist_begin().  Make TermList::positionlist_begin() pure
  virtual and put dummy implementations in BranchTermList and other
  subclasses which can't (or don't) implement it.  This makes it hard to
  accidentally fail to implement it in a backend's TermList subclass.

* TermIterator::positionlist_begin() with the remote backend now throws
  UnimplementedError instead of InvalidOperationError.

* Implement Enquire::set_sort_by_relevance_then_value().

testsuite:

* Added missing feature test for QueryParser::FLAG_BOOLEAN_ANY_CASE.

* remotetest: Check mset size in tcpmatch1.

flint backend:

* xapian-compact: Fixed segfault from passing an unknown option (e.g.
  "xapian-compact --foo").

quartz backend:

* quartzdump,quartzcompact: Fixed segfault from passing an unknown option
  (e.g.  "quartzdump --foo").

remote backend:

* xapian-tcpsrv: Don't perform a name lookup on the IP address which an
  incoming connection is from as that could easily slow down the search
  response - instead just print the IP address itself if output is verbose.

* xapian-tcpsrv: Allow up to 5 connections in the listen queue instead of just
  one.

build system:

* Removed unused code from the matcher and the remote, quartz, and flint
  backends.

documentation:

* All installed binaries now support --help and --version and have a man page
  (which is generated using help2man).

* docs/overview.html: Bring up to date.

* docs/remote_protocol.html: Document messages for requesting and sending a
  termlist and a document.

* PLATFORMS, AUTHORS: Updated.

* INSTALL: Improve wording.

* HACKING: Note that we now use a lightly patched version of libtool 1.5.22.

* HACKING: aclocal is part of automake, not autoconf.

portability:

* Added some tweaks to help support compilation with MSVC.

packaging:

* RPMs: package the new man pages.

debug code:

* Add missing spaces in some debug output.

Xapian-core 0.9.4 (2006-02-21):

API:

* Flag deprecated methods such that the compiler gives a warning, for compilers
  which support such a feature (most notably GCC >= 3.1).

* Correct typo in name of definition of function xapian_revision().

testsuite:

* Updated uses of deprecated methods in the testsuite.

build system:

* xapian-config: Set exec_prefix and prefix at top of script so that
  xapian-config works after xapian-core is installed.

documentation:

* Add documentation comment for Enquire::set_sort_by_value_then_relevance().

* README: Add pointer to HACKING.  Change "CVS access" to "SVN access".

* PLATFORMS: Updated from tinderbox.

* COPYING: Update second occurrence of old FSF address.

Xapian-core 0.9.3 (2006-02-16):

API:

* Added 4 functions to report version information for the library version being
  used (which may not be the same as that compiled against if shared libraries
  are in use):  xapian_version_string(), xapian_major_version(),
  xapian_minor_version(), xapian_revision().

* Xapian::QueryParser:

  + Fix handling of "+" terms in a query when the default query operator is
    AND.  Added regression test for this.

  + Added "AND NOT" as a synonym for "NOT".  Added feature tests for this.

* Fix prototype for ESet::operator[] to take parameter of type termcount
  instead of doccount (doccount and termcount are both typedefs to the same
  type so this really just makes the prototype more consistent).

* Xapian::Stem: Check for malloc and calloc failing to allocate memory and
  throw an exception.  Richard has fixed this upstream in snowball, so this is
  a temporary fix until we import a new version of snowball.

* Xapian::Database: Trying to open a database for reading which doesn't exist
  now fails with DatabaseOpeningError instead of FeatureUnavailableError.
  Added regression test for this.

* Add Stopper::get_description() and SimpleStopper::get_description().

testsuite:

* Fixed testsuite harness to work with valgrind on 64 bit platforms.

* Merged the "running tests" section of docs/tests.html into the similar
  section in HACKING, and make docs/tests.html refer the reader to HACKING for
  more information.

* Tidied and enhanced environmental variables which the test suite harness
  recongnises:

  + OM_TEST_BACKEND: Removed support since the "-b" switch to apitest allows
    you control which backend is used, making OM_TEST_BACKEND pretty much
    redundant.

  + XAPIAN_SIG_DFL: Renamed to XAPIAN_TESTSUITE_SIG_DFL.

  + XAPIAN_TESTSUITE_OUTPUT: New environmental variable to control use of
    ANSI colour escape sequences in test output (set to "plain" to disable
    them, unset, empty, or "auto" to check if stdout is a tty, or anything
    else to force colour).

flint backend:

* xapian-compact: Added "--multipass" option to merge postlists in pairs or
  triples until all are merged.  Generally this is faster than an N-way merge,
  but it does require more disk space for temporary files so it's not the
  default.

quartz backend:

* quartzcheck: If the database is too broken to open, emit a warning message
  and bump the error count.

build system:

* Now generate snapshots and releases with automake 1.9.6 (was 1.9.5) and
  libtool 1.5.22 (was 1.5.18).

* configure: If not cross-compiling, try to actually run a test program built
  with the C++ compiler, not just link one.

* configure: Fix to actually skip the check for valgrind if VALGRIND is set to
  an empty value.

* configure: Add sanity check for MS Windows that "find" is Unix-like find, not
  MSDOS-like.

* Fix conditional compilation of flint backend - it was being disabled when
  quartz was, not when flint was supposed to be.

documentation:

* INSTALL,README: Updated.

* Give pointer to replacements for the deprecated Enquire sorting methods
  in the doxygen collated documentation.

* PLATFORMS: Added success reports for ppc64 linux and Fedora Core 4.  Updated
  from the tinderbox.

* HACKING: Note platforms valgrind now has solid support for; Improve
  phrasing in a few places.

* Upgrade to using doxygen 1.4.6 for generating API documentation.

* Change title of the "full source" documentation to "Internal Source
  Documentation" rather than "Full source documentation" to make it
  clearer it's only useful if you want to modify Xapian itself.

* Fix documentation comments for the values of QueryParser::feature_flag so
  doxygen actually pulls out the documentation for them.  Add documentation for
  the parameters of QueryParser::parse_query().

* queryparser.html: Document wildcards.

portability:

* Fix compilation with GCC 4.0.1 and later (need to forward declare class
  InMemoryDatabase) (bug #69).

* Fix compilation under cygwin (broken in 0.9.2).

* Don't pass NULL for the second parameter of execl() - the Linux man page
  says execl takes "one or more pointers to null-terminated strings".  Also
  cast the NULL to (void*) to avoid "missing sentinel" warning from GCC4.

* Use snprintf instead of sprintf where available (we were attempting to
  do this in some places before, but the configure test was broken so
  sprintf was always being used).

* Enable more warnings under aCC and fix minor issues highlighted.  Suppress
  "Entire translation unit was empty" warning which isn't useful to us.

* Write top-bit set characters in the source using \xXX notation to avoid
  warnings from Intel's C++ compiler.

* configure: TYPE_SOCKLEN_T fails hard, so only run it if we've successfully
  run other socket tests.

* queryparser/accentnormalisingitor.h: #include <limits.h> for CHAR_BIT.

* bin/xapian-compact.cc: Fix printf type mismatch on 64 bit platforms.

* Replace pair<bool, string> with a simple class BoolAndString - the pair
  results in a 4328 byte symbol on HP-UX which gets truncated (to 4000 bytes).
  Most likely this is harmless, but it causes a warning.

* configure: Disable flint backend by default if building for djgpp or msdos.

* xapian-config: Previously when linking without libtool we've always thrown
  in dependency_libs, even though only some platforms need it (because it's
  generally pretty harmless).  However some Linux distros have an unhelpful
  policy of not packaging .la files, so libxapian.la isn't available to
  extract dependency_libs from.  Linux is a platform which doesn't require
  dependency_libs to be explicitly linked, so extend xapian-config to not
  pull in dependency_libs if libtool's link_all_deplibs_CXX=no.

* xapian-config: If the current platform needs dependency_libs and
  libxapian.la's dependency_libs contains another .la file, transform it into a
  pair of -L and -l options, and recursively expand its dependency_libs (if
  any).

* Don't pass functions with C++ linkage to places wanting pointers to functions
  with C linkage.  So far this has worked for us, but it causes warnings with
  some compilers, and may not be portable.

* Compaq C++ 7.1 doesn't suffer from the problem which previously prevented
  it from building Xapian.  This release includes workarounds for some
  oddities with errno.h support in this compiler, but currently the build
  fails when trying to link a binary with the library.

packaging:

* RPM: Invoke %setup correctly in xapian.spec.

debug code:

* Add missing '#include <iostream>' when TIMING_PATCH is defined.

Xapian-core 0.9.2 (2005-07-15):

API:

* QueryParser:

  + Added optional "flags" argument to parse_query method.

  + Add flag FLAG_BOOLEAN_ANY_CASE which tells the QueryParser that boolean
    operators such as "AND", "OR", and "NEAR" should be recognised even if
    they aren't fully capitalised (so "and", "And", "aNd", etc will work too).

  + Add flag FLAG_WILDCARD which tells the QueryParser to allow right
    truncation e.g. "xap*".

  + Fixed to handle "-site:microsoft.com" where site is a boolean prefix.
    Added testcases for this.

testsuite:

* The test harness was incorrectly creating a quartz database when a flint one
  was requested, which meant tests weren't being run against flint and so it
  had bugs rendering it pretty much unusable.

* Added regression test longpositionlist1 (to check encoding/decoding a long
  position list, which flint had problems with).

flint backend:

* Bumped format version number.

* Added new "xapian-compact" program which can compact and merge flint
  databases in a similar way to how quartzcompact does for quartz databases.

* Fixed to auto-detect database type when opening an existing Flint database
  as a WritableDatabase.

* The code to encode the position list size, first entry, and last entry
  didn't match the code to decode them!  Reworked both to match, using a
  slightly more compact encoding.

* We were failing to append "DB" to the path when opening a table for reading.

* Rewrite of FlintAllTermsList with several fewer member variables.  The
  rewrite fixes a bug too - the old version wasn't ignoring the metainfo
  entry which is now in the postlist table.

* It seems we need to explicitly kill the child process used for locking.
  Otherwise when we have two databases locked just closing the connection
  doesn't cause the child to die.  I don't understand why it's needed, but this
  fix is at least clean.

quartz backend:

* quartzcompact: Fix mis-repacking of keys in positionlist table when merging
  several databases.

* Disable assertion in allterms iteration which is incorrect in a corner case.
  This is only a problem if a termname contains zero bytes and you're using a
  debug build.  Add regression test test_specialterms2.

remote backend:

* Implement sorting on a value with the remote backend.

build system:

* Pass automake options to AM_INIT_AUTOMAKE rather than specifying them in
  Makefile.am.  This way, the version requirements for autoconf and automake
  are stated close together.

* configure: -Wshadow causes false positives with GCC 3.0.4, so only enable it
  for 3.1 and up.

* configure: Eliminate use of "ln -s" when generating include/xapian/version.h
  since it seems to cause problems on Solaris in some setups and isn't really
  necessary.

* Add dependency mechanism so version.h gets regenerated when the template is
  changed.

* configure: Check for spaces in build directory, source directory, or install
  prefix and die with a helpful message.

* Add dependency to generate queryparser_token.h.

* Eliminated TOP_SRCDIR and TOP_BUILDDIR - it's better to just use top_srcdir
  and top_builddir directly.

* configure: Generate the list of source files to feed to doxygen by inspecting
  all the Makefile.am files prior to running autoreconf rather than by using
  "find" when the user runs ./configure.  This speeds up configure, avoids
  generating docs for random .cc and .h files which aren't part of xapian-core,
  and avoids problems with picking up FIND.EXE on MS Windows.

documentation:

* Expanded explanation of the "descending docid with boolean weighting" trick
  for fast date ordered searching in Enquire::set_docid_order() API docs.

* docs/intro_ir.html: Citeseer has moved, so update link.

* testsuite/testsuite.cc: Update URL for valgrind FAQ in comment.

* COPYING: Update FSF address.

* HACKING: Minor updates to release checklist.

portability:

* Assorted tweaks towards allowing compilation with MSVC.

packaging:

* xapian.spec.in: Package xapian-compact.

Xapian-core 0.9.1 (2005-06-06):

API:

* Fix SEGV on get_terms_begin() on an empty Query object.  This was causing
  a SEGV in Omega with an empty query.

* Put Query::get_terms_end() inline in header.

flint backend:

* Added the new "flint" backend, which starts out as a copy of the quartz
  backend plus some modifications and replacements.  When creating a database
  without a specified backend, quartz is still used unless the environmental
  variable XAPIAN_PREFER_FLINT is set to a non-empty value.

* apitest now runs tests on flint as well as the other backends.

* Removed undocumented (and hence the little used) quartz "log" feature.

* Implement new fork+fcntl+exec based locking (for Unix) and CreateFile based
  locking (for Windows - currently untested).

* Move the special key/tag pair holding the total document length and doc id
  high water mark from the record table to the postlist table.  This means that
  when appending documents, the insertion point will now always be at the end
  of the record table which is more efficient.  We need to jump around the
  postlist table to merge postings in anyway.

* Changed metafile magic to be different from quartz, and make the metafile
  version a datestamp which we'll change each time the format changes.

* Check the return value of close() when writing the metafile.

* Flint position list table now stores entries using interpolative coding
  (which is significantly more compact).

quartz backend:

* quartzcheck: Fixed corner case where you couldn't check a single Btree table
  which was just the DB and baseA/baseB files in a directory (Xapian doesn't
  produce anything like this, but btreetest does while unit testing the
  Btree code).

build system:

* Releases are now created using libtool 1.5.18 and automake 1.9.5.

* configure: Pass more -W flags to g++ (including -Wundef which caught the
  getopt problem fixed in this release).  Fixed new GCC warnings from these new
  flags.

* Fixed a lingering DOXYGEN_HAVE_DOT reference.

* Fixed accidentally pruned #define which meant that getopt code was being
  included even on systems which use glibc (on such systems, we should use
  the glibc copy of the code instead).

* queryparser/queryparser.lemony: Add missing '#include <config.h>'.

documentation:

* Added missing documentation comments for a QueryParser methods added in
  0.9.0.

* docs/quartzdesign.html: Removed warning that quartz is still in development.

* PLATFORMS: Updated from tinderbox.

* configure: Describe CC_FOR_BUILD in configure --help output.

* HACKING: Updated release instructions to refer to SVN, and note that release
  tarballs are now built specially rather than being copies of snapshots.
  Update information about the SVN tag name to use for debian files.

* HACKING: Add "email Fabrice" to the release checklist so that RPM
  spec files don't lag behind.

* Fixed a few spelling mistakes.

packaging:

* xapian.spec: Remove bogus %setup line left over from when we packaged
  xapian-core and xapian-examples together from separate tarballs.

debug code:

* api/omqueryinternal.cc: Fixed compilation with --enable-debug.

* common/omdebug.h: Replace C style cast with static_cast<> which reveals that
  we were discarding const (harmlessly though).

Xapian-core 0.9.0 (2005-05-13):

API:

* Query objects really need to be immutable after construction (otherwise we
  need a copy-on-write mechanism).  To achieve this the following API changes
  were required:

  + Remove Query::set_length() in favour of an optional length
    parameter to Enquire::set_query().

  + Eliminated Query::set_elite_set_size() in favour of optional parameter
    to constructor.

  + Eliminated Query::set_window() in favour of an optional parameter to the
    constructor.

* Removed OP_WEIGHT_CUTOFF, since it doesn't actually seem to add useful
  functionality over using Enquire::set_cutoff().

* MSet::max_size() (which only exists so that MSet is an STL container) now
  returns MSet::size() and is inlined from the header.

* Added ESet::max_size() (for STL compatibility).

* Fixed Xapian::RSet to have the same "it's a handle" copy semantics as most of
  the other classes.

* Rewritten QueryParser class:

  + Uses Lemon instead of Bison to generate the parser, which enables us to
    stop using static data, so this class is at last reentrant.

  + QueryParser now uses a PIMPL style with reference counted internals like
    most of the other Xapian classes.

  + Direct access to member variables has gone, which unfortunately forces an
    API change (but this fixes bug #39).  Instead of accessing
    QueryParser::termlist member variable, iterate over terms using
    Query::get_terms_begin() and get_terms_end() on the returned Query object.
    Direct access to stoplist is replaced by QueryParser::get_stoplist_begin()
    and get_stoplist_end(); and to unstem by get_unstem_begin() and
    get_unstem_end().

  + The rewrite parses many real world examples better than the old version.

  + Now allow searches for C#, etc.  If a database has been set, for this and +
    and - suffixes, check if the term actually exists, and if not, ignore the
    suffix if the unsuffixed term exists.

  + Added QueryParser::get_description() method (not very descriptive yet!)

  + Added backward compatibility wrapper for old version of
    QueryParser::set_stemming_options().

  + xapian.h now automatically includes xapian/queryparser.h.  Directly
    including xapian/queryparser.h will continue to work for now, but is
    deprecated.

  + QueryParser::parse_query() was failing to clear termlist and unstem
    - the rewrite fixes this.

  + New QueryParser parses "term prefix:(term2 term3)" correctly.

* Added Xapian::SimpleStopper which just stops terms specified by a pair of
  iterators.  This should be sufficient for the majority of uses.

* Tidied up the Enquire sorting API and added ability to reverse sort on a
  value.  Removed sort_bands support.

* Enquire::get_description() improved.

* Methods which return an end iterator where the internals are just NULL are
  now inline in the header for efficiency.  Should we ever need to change an
  implementation, we can easily move methods back into the library and bump the
  library version suitably.

* Added Stem::operator() as preferred alternative to Stem::stem_word().

* Simplified Stem internal design by restructuring to eliminate a few internal
  methods.

* BM25Weight: Avoid fetching document length if we're simply going to multiply
  it by zero!

testsuite:

* Fixed TEST_EQUAL_DOUBLE to use DBL_EPSILON correctly.

* Rewrite of index_utils test harness code, removing unused and unusual
  features.  Data files for tests are now easier to write.  These changes
  also fix the bug that ^x didn't actually decode hex values correctly.

* tests/testdata/etext.txt: Stripped carriage returns.

* apitest: Extended stemlang1 to check that trying to create
  a stemmer for a non-existent language throws InvalidArgumentError.

* queryparsertest:

  + Moved into tests/ subdirectory.

  + Reworked to use the standard testsuite harness.

  + Added tests for new features in the rewritten QueryParser.

quartz backend:

* quartzcheck: Now checks the structure of all the tables, not
  just the postlist table, and cross-checks doclen values between
  termlist and postlist tables.  Recognises "--help" option.  Should
  now continue after an error (typically it would crash before), and
  counts the number of errors found.  Now exits with non-zero status
  if any errors were found.  More readable output.

* quartzcompact: Extended to allow merging several quartz
  databases to produce a single compact quartz database.  This
  allows for faster building - simple index in chunks, then merge
  the chunks.

* quartzcompact: Made full compaction a tiny bit more compact.

* quartzcompact: Added "fuller compaction" mode, which ignores the usual "at
  least 4 items per block" rule.  This achieves slightly tighter compaction,
  though it's probably not advisable to use this option if you plan to update
  the compacted database.

* Improved compaction by a few % in non-full case.  Tighter bound on amount of
  memory to reserve to read the tag into.

* Fix skip_to on an allterms TermIterator to set the current term when the
  skip_to-ed term is in the database.  Add regression test for this
  (allterms5).

* Values are stored in sorted order so we can stop unpacking the list once we
  get to one after the one we're looking for (in the case where the one we're
  looking for doesn't exist).

build system:

* configure: Check that the C++ compiler can actually link a program.
  AC_LANG_CXX doesn't, and if it can't find a C++ compiler it'll just return
  "g++" which just leads to a later configure test failing in a confusing way.

* configure: corrected configure output of "none known for yes" or "none known
  for no" to "none known for g++-3.2" or similar.

* include/xapian/version.h: Define XAPIAN_HAS_xxx_BACKEND for each backend
  which is enabled.  The bindings need this, and user code might find it useful
  too.

* include/xapian/database.h: Don't declare the backend factory functions if the
  corresponding backend has been disabled.  This means that trying to use a
  disabled backend will be caught at compile time rather than link time.

* configure: Enhanced valgrind test to (a) see if --tool=memcheck
  is needed and (b) see if valgrind actually works (we don't want to
  try to use an x86 valgrind on an x86_64 box).

* configure: Suppress 2 Intel C++ warnings which we can't easily code around,
  and enable -Werror automatically with --enable-maintainer-mode.

* Clearer make rules for building Postscript doxygen docs.

* Removed some no longer used code.

* Moved a number of method definitions out of headers because they are virtual,
  or too large to be sensible candidates for inlining.

* Eliminated the extra library for the queryparser - it's tiny compared to the
  main library and having it around just complicates things.

* configure: We no longer need Bison, but we do need CC_FOR_BUILD to compile
  Lemon with.

* Snapshot generator now appends _svn6789 or similar to the version string.
  Adjusted configure and XO_LIB_XAPIAN macro to take this into account.

* configure: If any tools needed for documentation are missing
  and we're in maintainer mode, die with a suitable error in
  configure rather than with strange errors when building the
  documentation.

* docs/Makefile.am: Explicitly set the pool_size for latex, because we
  now seem to overflow the default setting on some systems.

* docs/Makefile.am: Use $(MAKE) instead of make.

documentation:

* Numerous improvements to documentation comments.  Added documentation
  comments for QueryParser class.

* HACKING: Added better description of how reference-counted API
  classes are structured.

* HACKING: Note that '#include <limits>' isn't supported by GCC 2.95,
  and other assorted minor tweaks.

* HACKING: Note how to disable use of VALGRIND on the make check
  command line, or when using runtest directly.

* Updated all documentation mentions of CVS to talk about Subversion
  instead.

* PLATFORMS: Updated from tinderbox and other sources.

* PLATFORMS: Added minimal testcase which fails to compile with
  Compaq's C++ compiler (cxx).

* INSTALL,README: Updated.

* docs/queryparser.html: Note that + and - work on phrases and
  bracketed expressions.

* docs/intro_ir.html: Corrected two errors.

* docs/stemming.html: Stemming appears to be applicable to Japanese
  so don't say it isn't!

examples:

* Moved xapian-examples module to examples subdirectory of xapian-core.

* quest: Added stopword handling.

portability:

* configure: autoconf identifies Intel's C++ compiler as GCC, so probe for
  which we actually have.

* Xapian will now compile cleanly with Intel C++ 8.1 on ia64 Linux and
  on x86 Linux.

* backends/quartz/btree.cc: Fixed GCC compilation warning.

* tests/api_db.cc: Fixed warning from Sun's C++ compiler.

* configure: Automatically enable ANSI C++ mode for SGI's compiler
  with '-LANG:std'; check that any automatically determined flags
  for ANSI C++ mode actually allow us to compile a trivial program
  - if they don't it probably means the compiler isn't the one we
  were expecting, but one installed with the same name, so we now
  drop the flags in this case.

* The compile on IRIX with SGI compiler is now warning free, apart from two
  "unused variable" warnings in Snowball generated code.

* On WIN32, don't define NOMINMAX if it is already defined.

packaging:

* xapian.spec: Don't say "%makeinstall" in a comment since rpm
  tries to expand it and explodes.

* xapian.spec: '/usr/share' -> '%{_datadir}'.

* xapian.spec: Put the .so in the -devel package (it's only useful
  for linking to - the .so.* files are all that's needed at runtime).

debug code:

* net/socketserver.cc: Fixed typo in debug code.

Xapian-core 0.8.5 (2004-12-23):

quartz backend:

* quartzcompact: When full_compaction is enabled, don't fill the last few bytes
  of a block if that would mean we needed an extra item and the overhead for
  that item would use up more of the next block than we save.  This reduces the
  table size after full compaction by up to 0.2% in my tests!

* quartzcompact: Tables sizes will always be a whole number of Kbytes, since
  the blocksize is, so report the size in K.  Also report the change in size as
  well as the before and after sizes.

* quartzcompact: Added missing '#include <config.h>' so that largefile support
  is enabled when we call stat() and we report compression statistics for
  tables > 2G.

* quartzcompact: Added --no-full / -n option to disable full compaction.  This
  may be useful if you want to update the database after compacting it (need to
  test to see if this option is actually useful).

* Renamed Btree::compress() to Btree::compact() for consistency with
  "full_compaction" and "quartzcompact".  Also, "compress" is confusing since
  we use that term in the zlib patch.

build system:

* xapian-config: Fixed --libs output to not include libxapian.la.

* Added missing '#include <config.h>' to various .cc files (the omissions were
  probably harmless, but config.h should be included as the first thing any
  source file does).

documentation:

* Minor updates.

packaging:

* RPM spec file: %makeinstall puts the wrong paths in the .la files so use
  "make DESTDIR=... install" instead.

debug code:

* Fixed to build with AssertParanoid enabled.

Xapian-core 0.8.4 (2004-12-08):

API:

* Added constructors to Database and WritableDatabase which fulfil the role
  that the Auto::open() factory functions currently do.  Auto::open() is
  now deprecated.

* Removed the ability to write a Xapian object to an ostream directly, as
  it's little used and potentially dangerous ('cout << mset[i];' will
  compile, but you almost certainly meant 'cout << *mset[i];').  You can
  get the old effect by writing 'cout << obj->get_description();' instead
  of 'cout << obj;'.  Note that including xapian.h no longer pulls in
  fstream, which code may have been implicitly relying on - if this is
  a problem add '#include <fstream>' after '#include <xapian.h>'.

* QueryParser: Be smarter about when to add a ':' when adding a term prefix.

* BoolWeight::unserialise() now returns BoolWeight*, and similarly for
  TradWeight and BM25Weight.  BoolWeight::clone() now returns BoolWeight *.

* If a database contains no positional information, change NEAR and PHRASE
  queries into AND queries (as otherwise they'd return no matches at all)
  (bug #56).  Added feature test phraseorneartoand1.

* Renamed BM25 parameters to match standard naming in papers and elsewhere
  (A->k3, B->k1, C->k2, D->b), eliminated the extra factor of 2 which our C
  had, and reordered the parameters to k1, k2, k3.  This is an incompatible API
  change for BM25Weight(), so if you are using custom parameters for BM25
  you'll need to update your code.

* During query expansion, if we estimate the term frequency, ensure it has a
  sane value (>= r and <= N - R + r) rather than bodging around the problem
  later on.

* TradWeight, BM25Weight: termfreq is always exact for matching (we only
  approximate it for query expansion) so replace code to work around bad
  approximations with Assert() to make sure this never happens.

testsuite:

* runtest: Enhanced to allow it to run test programs under valgrind and other
  tools (gdb was already supported).

* runtest: now works with valgrind 2.1.2 and later (valgrind's --logfile-fd
  option was renamed to --log-fd).

* runtest: Allow VALGRIND environmental variable to override the value we got
  from configure.

* Added a dependency so "make check" regenerates runtest if necessary.

* The test programs now point the user to the runtest script if srcdir can't
  be guessed.  And they no longer look for the test program in the tests
  subdirectory of the current directory.

* btreetest: Fixed memory leaks in test_cursor1 (the testcase itself was
  causing the leak, not the library).

* apitest: Fixed mset_range_is_same() and mset_range_is_same_weights() helper
  functions which were only comparing the first item in the range.  Thankfully
  the tests still all pass so this wasn't hiding any bugs.

* apitest: A modified version of changequery1 fails - the bug is obscure and
  subtle, and the fix is tricky so set the modified test to SKIP for now.

* apitest: Added test_weight1 which tests the built-in Xapian::Weight
  subclasses and test_userweight1 which tests user defined weighting schemes
  (bug#8).

* quartztest: Test with DB_CREATE_OR_OPEN in writelock1.

quartz backend:

* An interrupted update could cause any further updates to fail with "New
  revision too low" because the new revision was being calculated incorrectly -
  fixed (bug#55).

* Fixed Bcursor::del() which didn't always leave the cursor on the next item
  like it should.  This may have been causing problems when trying to remove
  the last references to a particular term.

* Fixed ultra-obscure bug in the code which finds a key suitable to
  discriminating between two blocks in a B-tree branch (discovered by reading
  the code).  Comparing the keys didn't consider the length of the second, so
  it is possible the code would miscompare.  But in reality this is extremely
  unlikely to happen, and even then would probably just mean that the
  discriminating key wouldn't be as short as it could be (wasting a few bytes
  but otherwise harmless).

* If we're removing a posting list entirely, often there will only be one
  chunk, so avoid creating a Bcursor in this case.

* Simplified Btree::compare_keys() by removing the last case which was dead
  code as it was covered by an earlier case.

* Check that any user specified block size is a power of 2.  If the block
  size passed is invalid, use the default of 8192 rather than throwing an
  exception.

* Started to refactor the Btree manager by introducing Item and Key classes
  which take care of handling the on-disk format, and eliminated duplicated
  tag reading code in Btree and Bcursor.  These changes will pave the way for
  improvements to the on disk format.

* Applied the Quartz "DANGEROUS" patch, but disabled for now.  This way it
  won't keep being broken by changes to the code.

* quartzcompact: Added --help and --version; Check that the source path and
  desitination path aren't the same; Report each table name when we start
  compacting it, and some simple stats on the compaction achieved when we
  finish.

muscat36 backend:

* Removed a default parameter value from one variant of
  Xapian::Muscat36::open_db() so that there's only one candidate for
  open_db(string).

build system:

* xapian-config: If flags are needed to select ANSI mode with the current
  compiler, then make xapian-config --cxxflags include them so that Xapian
  users don't have to jump through the same hoops we do.

* xapian-config: Added --swigflags option for use with SWIG.

* XO_LIB_XAPIAN now passes ac_top_srcdir to xapian-config which uses it
  (if provided) to say "configure.ac" or "configure.in" rather than
  "configure.in (or configure.ac)" in the "Add AC_PROG_LIBTOOL"
  error message.

* Cleaned up the build system in a few places.

* Removed a few totally unneeded header includes.

* Moved a number of functions and methods out of headers because they're not
  good inlining candidates (too big or virtual methods).

* Changed C style casts to C++ style.  The syntax is ugly, but they do make the
  intent clearer which is a good thing.  Note this as a coding style guideline
  in HACKING.

* configure.ac: Automatically add -Werror to CFLAGS and CXXFLAGS if
  maintainer mode is enabled and we're using GCC3 or newer.  Don't do
  this for older GCCs as GCC 2.95 issues spurious warnings.

* Reworked how include/xapian/version.h is generated so that it works
  better with compilers other than GCC, and with HP-UX sed.

* XAPIAN_VERSION is now a string (e.g. "0.8.4").

* Added new #define XAPIAN_REVISION (which is 4 for version 0.8.4).

documentation:

* docs/bm25.html,docs/intro_ir.html: Reworked to talk about Xapian
  rather than Muscat.  Also improved the appearance of the formulae.

* HACKING: Valgrind now supports x86 FreeBSD and PowerPC Linux.

* Documented parameters of Enquire::register_match_decider().

* We now use doxygen 1.3.8 to build documentation for snapshots and releases.

* PLATFORMS: Updated from the tinderbox (which now runs builds on machines
  available in HP's testdrive scheme) and other assorted reports.

* PLATFORMS: Removed reports from versions prior to 0.7.0.  So much
  has changed that these are of little value.

* docs/scalability.html: Added note warning about benchmarking from cold.

* Assorted other minor documentation improvements.

portability:

* configure.ac: Improved snprintf configure test to actually
  check that it works (older implementations may have different
  semantics for the return value, and at least one ignores the length
  restriction entirely!)

* Reworked the GNU getopt source we use so that the header is clean and
  suitable for use from a reasonably ISO-conforming C++ compiler instead of
  being full of cruft for working around quirky C compilers which C++ compilers
  tend to stumble over.

* Use SOCKLEN_T for the type we need to pass to various socket calls, since
  HPUX defines socklen_t yet wants int in those calls.  Reworked the
  TYPE_SOCKLEN_T test we use.

* On Windows, we want winsock2.h instead of sys/socket.h.  Mingw doesn't seem
  to even have the latter, so I think previously we've been compiling by
  picking one up from somewhere random!

* Change the small number of C sources we have to be C++ so we can compile
  everything with the C++ compiler.  This way we don't need to worry about
  configure choosing a mismatching pair of compilers, or about whether
  configure tests with the C compiler don't apply to the C++ compiler, or vice
  versa.

* Compiles and passes testsuite with HP's aCC (we have to compile in
  ANSI mode, so we automatically add -AA to CXXFLAGS).

* If the link test detects pread and pwrite are present, get configure to try
  out prototypes for pread and pwrite.  This is much cleaner than trying to
  find the right combination of preprocessor defines to get each platform's
  system headers to provide prototypes.

* configure: Disable probing for pread/pwrite on HP-UX as they're present but
  don't work when LFS (Large File Support) is enabled, and we definitely want
  LFS.

* Fixed some warnings from Sun's C++ compiler.

* Provide our own C_isalpha(), etc replacements for isalpha(), etc
  which always work in the C locale and avoid signed char problems.

* For mingw/cygwin, pass -no-undefined when linking libxapianqueryparser.la
  so libtool builds a shared library.  Also pass the magic linker flag
  -Wl,--enable-runtime-pseudo-reloc if configure has determined it is needed.

* For cygwin, use the underlying MoveFile API call for locking, as link()
  doesn't work on FAT partitions.  And don't rely on HAVE_LINK to control
  whether we use link() otherwise - if the configure test somehow misfires, a
  compilation error is better than using rename() on Unix as that would cause a
  second writer to smash the lock of the first.

* Closer to building with Compaq C++ - add "-std strict_ansi" to CXXFLAGS, and
  tweaked the code in several places.  It currently dies trying to compile
  the PIMPL smart pointer template code which looks hard to fix.

debug code:

* HACKING: Document that %% in XAPIAN_DEBUG_LOG is substituted with
  the process-id, and that setting XAPIAN_DEBUG_FLAGS to -1 enables
  all debug messages.

* Removed compatibility code for checking environment variables OM_DEBUG_FILE
  and OM_DEBUG_TYPES.

Xapian-core 0.8.3 (2004-09-20):

API:

* Fixed bug which caused a segmentation fault or odd "Document not found"
  exceptions when new check_at_least parameter to Enquire::get_mset() was used
  and there weren't many matches (regression test checkatleast1).

remote backend:

* Renamed omtcpsrv to xapian-tcpsrv and omprogsrv to xapian-progsrv.

packaging:

* RPM packaging now has a separate package for the runtime libraries to
  allow 32 and 64 bit versions to be installed concurrently.

* RPM for xapian-core now includes binaries from xapian-examples.

debug code:

* Fixed to compile with debug tracing enabled.

Xapian-core 0.8.2 (2004-09-13):

API:

* Removed the compatibility layer which allowed programs written against the
  pre-0.7.0 API to be compiled.

* Added new ESet methods swap(), back() and operator[].

* Xapian::WritableDatabase::replace_document can now be used
  to add a document with a specific docid (to allow keeping docids
  in sync with numeric UIDs from another system).

* Added Xapian::WritableDatabase::replace_document and
  delete_document variants which take a unique id term name rather
  than a document id.

* Enquire::get_mset(): If a matchdecider is specified and no matches
  are requested, the lower bound on the number of matches must be 0
  (since the matchdecider could reject all the matches).

* Renamed Query::is_empty() to Query::empty() for consistency.  Keep
  Query::is_empty() for now as a deprecated alias.

* Enquire::set_sorting() now takes an optional third parameter which allows
  you to specify a sort by value, then relevance, then docid instead of
  by value then docid.

* Enquire::get_mset() now takes an optional "check_at_least" parameter
  which allows Omega's MIN_HITS functionality to be implemented in the matcher
  (where it can be done a bit more efficiently).

testsuite:

* Reworked quartztest's positionlist1 into a generic api test as apitest's
  poslist3.

* apitest: Reenabled allterms2, but with the iterator copying parts removed -
  TermIterator is an input_iterator so that part was invalid.

* Overhauled btreetest and quartztest - tests at the Btree level are now all
  in btreetest.  Those at the QuartzDatabase level are in quartztest.

* Split api_db.cc into 3 files as it has grown rather large.

* tests/runtest: Added support for easily running gdb on a test program,
  automatically sorting out srcdir and libtool.

quartz backend:

* Refactored the quartz backend code to reduce the number of layered classes
  and eliminate unnecessary buffering, reducing memory usage so that more
  posting list changes can be batched together (see next change) and database
  building can be done several times faster.

* Added tunable flush threshold - set XAPIAN_FLUSH_THRESHOLD=50000 to flush
  every 50000 documents.  The default is now every 10000 documents (was
  every 1000 documents previously).  The optimum value will most likely
  depend on your data and hardware.

* WritableDatabase::get_document() no longer forces pending changes to be
  flushed.  The document will read things lazily from the database, and that
  reading may trigger a forced flush).

* WritableDatabase::get_avlength() no longer forces pending changes to be
  flushed.  This means you can now search a modified WritableDatabase without
  causing a flush unless the search includes a term whose postlist has pending
  modifications.

* Reduced quartz postlist chunk threshold from "2048 or a few bytes more" to
  "2000 or a few bytes more" so that full size chunks won't get split by the
  Btree.

* Improved the "Db block overwritten" message.  The DatabaseCorruptError
  version now suggests multiple writers may be the cause, while the
  DatabaseModifiedError version uses less alarming wording and says to call
  Database::reopen().

* QuartzWritableDatabase now stores the total document length and the last
  docid itself rather than tallying added and removed document length and
  writing the last docid back every time a document is added.  This gives
  cleaner code and a small performance win.

* Make the first key null for blocks more than 1 away from the leaves.
  It saves disk space for a tiny CPU and RAM cost so is bound to be
  a win overall.

* matcher/localmatch.cc: Fixed problems handling termweights in queries with
  the same term repeated (bug #37) and added regression test (qterminfo2).

* Sped up iteration over all the terms in a database (QuartzCursor now only
  reads the tag from the Btree if asked to).

* Cancelling an operation is now implemented more efficiently.

inmemory backend:

* Fixed bugs with deleting a document while a PostingIterator over it is
  active.

muscat36 backend:

* Fixed to compile now that internal_end_session() has gone (broken in 0.8.1).

build system:

* Fixed to compile when configured with --disable-inmemory (bug #33).

* XO_LIB_XAPIAN now AC_SUBSTs XAPIAN_VERSION so your application's build
  system can easily check for a particular version of Xapian.

* When compiling with GCC, we check that the compiler used to compile the
  library and the compiler used to compile the application have compatible
  C++ ABI versions.  Unfortunately GCC 3.1 incorrectly reports the same
  ABI version as GCC 3.0, so we now special case that test.

* Bumped the versions of the autotools we require for bootstrapping, and
  updated the documentation of these in the HACKING document.

* Quote macro names to fix warnings from newer aclocal.

documentation:

* Improved API documentation for Xapian::WritableDatabase::replace_document and
  delete_document.

* Added documentation comments for MSet methods size(), empty(), swap(),
  begin(), end(), back().

* Removed bogus documentation comments saying that some Enquire methods can
  throw DatabaseOpeningError.

* Updated quartz design docs to reflect recent changes.  Also pulled
  out the Btree and Bcursor API docs and slotted them in as doxygen
  documentation comments - this way they're much more likely to
  be kept up-to-date.

* Corrected multiple occurrences of "an Xapian::XXX" to "a Xapian::XXX"
  (presumably these all resulted from replacing "Om" with "Xapian::").

* Various minor updates and improvements.

portability:

* Reworked how we cope with fcntl.h #define-ing open on Solaris.  This change
  finally allows Sun's C++ compiler to produce a working Xapian build on
  sparc Solaris!

* configure.ac: Don't define DATADIR - we no longer use it and clashes
  with more recent mingw headers.

* matcher/andpostlist.cc: Initialise lmax and rmax to 0.  This cures
  the SIGFPE on apitest's qterminfo2 on alpha linux.

Xapian-core 0.8.1 (2004-06-30):

API:

* New method Xapian::Database::get_lastdocid which returns the highest used
  document id for a database (useful for re-synchronizing an indexer which
  was interrupted).  Implemented for quartz and inmemory.

* Xapian::MSet::get_matches_*() methods now take collapsing into account, and
  the documentation has been clarified to state explicitly that collapsing and
  cutoffs are taken into account (bug#31).

* Xapian::MSet: Need to adjust index by firstitem when indexing into items
  (bug#28).

* MSetIterator and ESetIterator are now bidirectional iterators (rather than
  just input iterators)

* Fixed post-increment forms of PostingIterator, TermIterator,
  PositionIterator, and ValueIterator so that *i++ works (as it must for them
  to be true input iterators).

* Xapian::QueryParser: If we fail to parse a query, try stripping out
  non-alphanumerics (except '.') and reparsing.

* Fixed memory leaked upon Xapian::QueryParser destruction.

* Removed several unused Xapian::Error subclasses (these were used by the
  indexer framework which we decided was a failed experiment).

testsuite:

* queryparsertest: Pruned near-duplicate queryparsertest testcases.

* queryparsertest: Added test case for `term NOT "a phrase'.

* remotetest: Use 127.0.0.1 instead of localhost so that tcpmatch1 doesn't fail
  just because the network setup is broken.

* apitest: Make emptyquery1 check that Query("") causes an InvalidArgumentError
  exception.

quartz backend:

* Fixed bug which meant we sometimes failed to remove a posting when deleting
  or replacing a document.

* Fixed PostlistChunkReader to take a copy of the postlist data being read to
  avoid problems with reading data from a string that's been deleted.

* Fixed bug in postlist merging which could occasionally extend a postlist
  chunk to overlap the docid range of the next chunk.

* Eliminated the split cursor in each Btree object - we only actually need a
  single block buffer to handle splitting blocks.  This reduces the memory
  overhead of each Bcursor (and hence each QuartzPostList).

* Changed 2 calls to abort() to throw Xapian::DatabaseCorruptError instead,

* If Btree is writable, throw DatabaseCorruptError if we detect overwritten.

* Check the return value of fdatasync()/fsync()/_commit() and raise an error.
  If they fail, we really want to know as it could cause data corruption.

* Assorted clean ups, improved comments, debug tracing, assertions.

* When merging in postlist changes, removed an unneeded call to
  QuartzBufferedTable::get_or_make_tag() in a case when we're using a cursor
  which has already fetched the tag.

* Added SON_OF_QUARTZ define to disable incompatible changes to database
  formats by default, and use it to control the docid encoding for keys such
  that we're always inserting at the end of the table when added new documents.

* Reopening the readonly version of a writable Btree is now more efficient
  (we used to close and reopen all the files and destroy and recreate a lot
  of objects and buffers).

* Share file descriptors between the read and write Btree objects so that a
  quartz WritableDatabase now uses 5 fds rather than 10.

* Added configure test for glibc, because otherwise we need to include a header
  before we can check for glibc in order to define something we should be
  defining before we include any headers!  Defining _XOPEN_SOURCE on OpenBSD
  seems to do the opposite to Linux and *disable* pread and pwrite!

backends:

* Stripped out the session machinery - all that is actually required is to
  ensure that any unflushed changes are flushed when the destructor runs.

* A few other backend interface cleanups.

build system:

* Unified the shlib version numbers (the small benefit of tracking them
  individually makes it hard to justify the extra work required, and having one
  version simplifies debian packaging too).

* configure.in: Fix typo (STLPORT_CXXLAGS -> STLPORT_CXXFLAGS)

* Removed trivial m4/Makefile.am and and autoconf/Makefile.am and do the work
  from the top level Makefile.am instead.  It's easier to see the structure
  this way, and it also removes a couple of recursive make invocations which
  will speed up builds a little.

documentation:

* HACKING: Added a list of subtasks when doing a release.
  Currently it's always me that does this, but it may not always be
  and anyhow it'll help me to have a list to run through.

* include/xapian/database.h: Remove references to sessions in doxygen
  comments.

* docs/quickstart.html: Corrected lingering reference to "om.h" and
  note that we need <iostream>.

* docs/quickstartindex.cc.html,docs/quickstartexpand.cc.html,
  docs/quickstartsearch.cc.html: Add <iostream>.

* PLATFORMS,AUTHORS: Updated.

* docs/quartzdesign.html: Corrected various pieces of out of date
  information, and improved wording in a couple of places.

* docs/scalability.html: Removed the reference to the Quartz update bottleneck
  "currently being addressed for Xapian 0.8" as it's now been addressed!  Also
  reworded to remove use of first person (it was originally a message sent to
  the mailing list).

Xapian-core 0.8.0 (2004-04-19):

* Omega, xapian-examples and xapian-bindings now have their own NEWS files.

API:

* Throw an exception when an empty query is used to build in the binary
  operator Query constructor (previously this caused a segfault.  Added
  regression test.

* Made the TradWeight constructor explicit.  This is technically an API change
  as before you could pass a double where a Xapian::Weight was required - now
  you must pass Xapian::TradWeight(2.0) instead of 2.0.  That seems desirable,
  and it's unlikely any existing code will be affected.

* Added "explicit" qualifier to constructors for internal use which take a
  single parameter.

* Renamed Xapian::Document::add_term_nopos to Xapian::Document::add_term
  (with forwarding wrapper method for compatibility with existing code).

* The reference counting mechanism used by most API classes now handles
  creating a new object slightly more efficiently.

* Xapian::QueryParser: Don't use a raw term for a term which starts with a
  digit.

testsuite:

* apitest, quartztest: Added a couple of tests, and commented out some test
  lines which fail in debug builds.

* quartztest: cause a test to fail if there's still a directory after a call
  to rmdir(), or if there isn't a directory after calling mkdir().

* apitest: Check returned docids are the expected values in a couple more
  cases.  Improved wording of a comment.

quartz backend:

* We now merge a batch of changes into a posting list in a single pass which
  relieves an update bottleneck in previous versions.

* When storing the termlist, pack the wdf into the same byte as the reuse
  length when possible - doing so typically makes the termlist 14% smaller!
  This change is backward compatible (0.7 database will work with 0.8, but
  databases built or updated with 0.8 won't work with 0.7).

* quartzcheck: Check the structure within the postlist Btree as well as
  the Btree structures themselves.

* Reduced code duplication in the btree manager and btreechecking code.

* quartzdump: Backslash escape space and backslash in output rather than hex
  encoding them; renamed start-term and end-term to start-key and end-key;
  removed rather pointless "Calling next" message; if there's an error, write
  it to stderr not stdout, and exit with return code 1.

* Corrected a number of comments in the source.

* Removed several needless inclusions of quartz_table_entries.h.

* Removed OLD_TERMLIST_FORMAT code - it has been disabled for since 0.6.0.

* Removed all the quartz lexicon code and docs.  It's been disabled for ages,
  and we've not missed it.

build system:

* XO_LIB_XAPIAN autoconf macro can now be called without arguments in the
  common case where you want the test to fail if Xapian isn't found.

* Fixed the configure test for valgrind - it wasn't working correctly when
  valgrind was installed but was too a version to support VALGRIND_COUNT_ERRORS
  and VALGRIND_COUNT_LEAKS.

* GCC 2.95 supported -Wno-long-long and is our minimum recommended version, so
  unconditionally use -Wno-long-long with GCC, and don't test for it on other
  compilers (the old test incorrectly decided to use it with SGI's compiler
  resulting in a warning for every file compiled).

documentation:

* Updated the quickstart tutorial and removed the warning that "this
  document isn't up to date".

* docs/intro_ir.html: Added a link to "Information Retrieval" by Keith van
  Rijsbergen which can be downloaded from his website!

* docs/quartzdesign.html: Some minor improvements.

* docs/matcherdesign.html: Merged in more details from a message sent to the
  mailing list.

* docs/queryparser.html: Grammar fixes.

* Doxygen wasn't picking up the documentation for PostingIterator and
  PositionListIterator - fixed.  Added doxygen comments for Xapian::Stopper
  and Xapian::QueryParser.

* PLATFORMS: Updated with many results from tinderbox and from users.

* AUTHORS: Updated the list of contributors.

* HACKING: XAPIAN_DEBUG_TYPES should be XAPIAN_DEBUG_FLAGS.

* HACKING: Updated to mention that building from CVS requires
  `./configure --enable-maintainer-mode' (or use bootstrap).

* HACKING: Added notes about using "using", and pointers to a couple of useful
  C++ web resources.

portability:

* Solaris: Code tweaks for compiling with Sun's C++ compiler.

* IRIX: Code tweaks for compiling with SGI's C++ compiler.

* NetBSD mkdir() doesn't cope with a trailing / on the path - fixed our code to
  cope with this.

* mingw/cygwin: Only use O_SYNC (on the debug log) if the headers define it.

* backends/quartz/quartz_table_manager.cc: Fix for building on mingw.

* mingw: Added configure test for link() to avoid infinite loop in our C++
  wrapper for link.

* mingw and cygwin both need -Wl,--enable-runtime-pseudo-reloc passing when
  linking.  Arrange for xapian-config to include this, and check that the ld
  installed is a new enough version (or at least that it was at configure
  time).  Also pass to programs linked as part of the xapian-core build.

* cygwin: Close a QuartzDatabase or QuartzWritableDatabase before trying to
  overwrite it - cygwin doesn't allow use to delete open/locked files...

* backends/quartz/quartz_termlist.cc: Use Xapian::doccount instead of
  unsigned int in set_entries().

* Database::Internal::Internal::keep_alive() should be
  Database::Internal::keep_alive().

* Make Xapian::Weight::Weight() protected rather than private as we want to be
  able to call it from derived classes (GCC 3.4 flags this, other compilers
  seem to miss it).

debug code:

* Open debug log with flag O_WRONLY so that we can actually write to it!

* backends/quartz/quartz_values.cc: Fixed problem with dereferencing
  a pointer to the end of a string in debug output.

Xapian 0.7.5 (2003-11-26):

API:

* Xapian::QueryParser now supports prefixes on phrases and expressions (e.g.
  author:(twain OR poe) subject:"space flight").

* Added missing default constructors for TermIterator, PostingIterator, and
  PositionIterator classes.

* Fixed PositionIterator assignment operator.

testsuite:

* queryparsertest: Added testcase for new phrase and expression prefix support.

* apitest: Added regression tests for API fixes.

backends:

* quartzcompact: Fix the name that the meta file gets copied to (was
  /path/to/dbdirmeta rather than /path/to/dbdir/meta).

build system:

* Changed to using AM_MAINTAINER_MODE.  If you're doing development work on
  Xapian itself, you should configure with "--enable-maintainer-mode" and
  ideally use GNU make.

* Fixed configure test for fdatasync to work (I suspect a change in a recent
  autoconf broke it as it relied on autoconf internal naming).

* Fully updated to reflect move of libbtreecheck.la from backends/quartz
  to testsuite.  btreetest and quartzcheck should build correctly now.

documentation:

* Added first cut of documentation for Xapian::QueryParser query syntax.

* Fixed incorrectly formatted doxygen documentation comments which resulted in
  some missing text in the collated API and internal classes documentation.

* Documented --enable-maintainer-mode and problems with BSD make in HACKING.

* Fixed typo in docs/scalability.html.

* PLATFORMS: Updated from the tinderbox.

omega:

* omega: Parsing of the probabilistic query is now delayed until we need some
  information from it.  This means that we can now use options set by the
  omegascript template to control the behaviour of the query parser.
  $set{stemmer,...} now controls the stemming language (e.g. $set{stemmer,fr})
  and $setmap{prefix,...} now sets the QueryParser prefix map (e.g.
  $setmap{prefix,subject,XT,abstract,XA}).

* omega: Fixed $setmap not to add bogus entries.

* docs/omegascript.txt: Expanded documentation of $set and $setmap to list
  values which Omega itself makes use of.

* omega: Cleaned up the start up code quite a bit.

* omega: Removed the unfinished code for caching omegascript command
  expansions.  Added code to cache $dbsize.  The only other value correctly
  marked for caching is already being cached!

Xapian 0.7.4 (2003-10-02):

API:

* Fixed small memory leak if Xapian::Enquire::set_query() is called more than
  once.

* Xapian::ESet now has reference counted internals (library interface version
  bumped because of this).

* Removed unused OmDocumentTerm::termfreq member variable.

* OmDocumentTerm ctor now takes wdf, and replaced set_wdf() with inc_wdf() and
  dec_wdf().

* Removed unused open_document() method from SubMatch and derived classes.

* Calls made by the matcher to Document::Internal::open_document() now use the
  lazy flag provided for precisely this purpose, but apparently never used -
  this should give quite a speed boost to any matcher options which use values
  (e.g. sort, collapse).

testsuite:

* Finished off support for running tests under valgrind to check for memory
  leaks and access to uninitialised variables.

* apitest: Sped up deldoc4.

* btreetest: Removed superfluous `/'s from constructed paths.

* quartztest: adddoc2 now checks that there weren't any extra values created.

backends:

* quartz: don't start the document's TermIterator from scratch on every
  iteration in replace_document().  Should be a small performance win.

* quartz: Pass 0 for the lexicon/postlist table when creating a termlist just
  to find the doc length.

* quartz: quartz_table_entries.cc: Removed rather unnecessary use of
  const_cast.

* quartz: quartz_table.cc: Removed unused variable.

* quartz: Improved encapsulation of class Btree.

build system:

* libbtreecheck.la now has an explicit dependency on libxapian.la.

* We now set the dependencies for libxapian correctly so that linking
  applications will pull in other required libraries.

* matcher/Makefile.am: Ship networkmatch.cc even if "make dist" is run from a
  tree with the remote backend disabled.

* configure.in: Sorted out tests for gethostbyname and gethostbyaddr using
  standard autoconf macros.

* configure.in: If fork is found, but socketpair isn't, automatically disable
  the remote backend rather than configure dying with an error.

* autoconf/: Removed various unused autoconf macros.

portability:

* xapian-config.in: Link with libxapianqueryparser before libxapian, since
  that's the dependency order.

* Removed or replaced uses of <iostream> and <iosfwd> in the library sources
  - we don't need or want the library to pull in cin and friends.

* extra/queryparser.yy: Fixed to build with Sun's C++ compiler.

* Make the dummy source file C++ rather than C so that automake tells libtool
  that this is a C++ library - vital for correct linking on some platforms.

* Makefile.am: Pass -no-undefined to libtool so that we can build build a DLL
  on MS Windows.

* configure.in: Fixed check for socketpair - we were automatically disabling
  the remote backend on platforms where socketpair is in libsocket
  (such as Solaris).

* Use O_BINARY for binary I/O if it exists.

* common/utils.h: mkdir() only takes one argument on mingw.

* common/utils.h,testsuite/backendmanager.cc: Touch file using open() rather
  than system().

* common/utils.cc: Fixed to compile if snprintf isn't available.

documentation:

* docs/scalability.html: Fixed slip (32GB should be 32TB);  Added note about
  Linux 2.4 and ext2 filesize limits.

* PLATFORMS: Updated.

* NEWS: Fixed a few typos.

bindings:

* xapian.i: using namespace std in SWIG parsed segment to sort out typemaps.

packaging:

* Updated RPM packaging.

omega:

* omega: $topdoc now ensures the match has been run; $date no longer ensures
  the match has been run.

* omega: Fixed to build with Sun's C++ compiler.

Xapian 0.7.3 (2003-08-08):

API:

* MSetIterator: Fixed MSetIterator::get_document() to work when get_mset() was
  called with first != 0 (regression test msetiterator3).

testsuite:

* internaltest: Changed test exception1 to actually test something (hopefully
  what was originally intended!)

* Added long option support to the testsuite programs (and quartzdump).

* Testsuite now builds on platforms for which we use our own stringstream
  implementation.

* Only use \r in test output if the output is a tty.

* Increased default timeout used by tests running on the remote backend from 10
  seconds to 5 minutes to avoid tests failing just because the machine running
  them is slow and/or busy.

* Fixed check for broken exception handling - we were getting "Xapian::"
  prefixed to one version and not on the other.

* tests/runtest: Set srcdir if it isn't already to make it easy to manually run
  test programs from a VPATH build.

* apitest: Check termfreq in allterms4.

backends:

* quartz: Fixed allterms TermIterator to not give duplicate terms when a
  posting list is chunked; added regression test (allterms4).

* quartz: Check for EINTR when reading or writing blocks and retry the
  operation.  This should mean quartz won't fail falsely if a signal is
  received (e.g. if alarm() is used).

build system:

* Renamed libomqueryparser to libxapianqueryparser - for backward compatibility
  we still provide a library with the old name for now.

* xapian.m4: Added XO_LIB_XAPIAN to replace OM_PATH_XAPIAN.  XO_LIB_XAPIAN will
  automagically enable use of "xapian-config --ltlibs" if A[CM]_PROG_LIBTOOL is
  used in configure.in.

* xapian-config: Now supports linking with libtool - using libtool means that
  the run-time library path is set and that you can now link with an
  uninstalled libxapian.  Also xapian-config will now work once xapian-core's
  configure has been run, rather than only after "make all".

* xapian-config: Now automatically tries to link libxapianqueryparser too.

* bootstrap: Removed bootstrap scripts in favour of top-level bootstrap which
  creates a top-level configure you can optionally use to configure all checked
  out Xapian modules with one command, and which creates a top level Makefile
  to build all checked out Xapian modules with one command.

* Added versioning information to libxapian and libxapianqueryparser.

* xapian-example/omega: Use libtool and XO_LIB_XAPIAN so we can link with an
  uninstalled Xapian, and so the run time load path gets built into the
  binaries (no need to set LD_LIBRARY_PATH just because you install Xapian with
  a non-standard prefix).

* configure: Stop the API documentation from being regenerated when
  include/xapian/version.h changes (since it's generated by configure).

* Fixed "make dist" in VPATH builds.

portability:

* common/getopt.h: #include <stdlib.h>, <stdio.h>, and <unistd.h> before
  defining getopt as a macro - this avoids problems with clobbering prototypes
  of getopt() in system headers.

* bin/quartzcompact.cc: Need stdio.h for rename().

* languages/Makefile.am: Fixed compilation for compilers other than GCC.

* Moved rset serialisation into a method of RSet::Internal, so
  omrset_to_string() is now just glue code.  This eliminates the need for it to
  be a friend of RSet::Internal which Sun's C++ compiler didn't seem to be able
  to cope with.

documentation:

* Fix incorrect documentation comment for Enquire::set_set_forward().  (Looked
  like a cut&paste error)

* COPYING: Updated FSF address, and reinstated missing section: "How to Apply
  These Terms to Your New Programs"

* PLATFORMS: Updated some linux results: RH7.3 on x86, and Debian on alpha and
  arm; Updated FreeBSD success report; Updated with results from the tinderbox.

* docs/mkdoc.pl: Don't choke on a comment at the end of the DIST_SUBDIRS line
  in a Makefile.am.

* HACKING: Improved note about why libtool 1.5 is needed.

* HACKING: Added note about additional tools needed for building a
  distribution.

bindings:

* Fixed VPATH builds.

* python: Fixed to link with libomqueryparser.

* guile,tcl8: Updated typemaps to SWIG 1.3 style.

omega:

* omindex.cc: Added missing `#include <errno.h>'.

* omindex/scriptindex: Fixed signed character issue in accent normalisation.

* omindex: fixed memory and file descriptor leak on indexing a zero-sized file.

* omindex: Fixed sense of test for unreadable files.

* omindex: Improved log messages to distinguish re-indexed/added.

* omindex,omega,scriptindex: Fixed to compile with mingw.

* omindex: Fixed to compile with GNU getopt so we can build on non-glibc
  platforms.

examples:

* msearch: Quick fix to get mingw building going.

* getopt: Copied over our fixes for better C++ compatibility.

* simplesearch: Stem search terms.

* simpleindex: Fixed not to run words together between lines.

* simpleindex: Create database if it doesn't exist.

Xapian 0.7.2 (2003-07-11):

testsuite:

* Fixed NULL pointer dereference when a test threw an unexpected exception.

backends:

* Quartz: When asked to create a quartz database, try to create the directory
  if it doesn't already exist.  Then we don't have to do it in every single
  Xapian program which wants to create a database...

portability:

* common/getopt.h: Fixed to work better with C++ compilers on non-glibc
  platforms.

* common/utils.h: missing #include <ctype.h>

* Quartz: Defined _XOPEN_SOURCE=500 for GLIBC so we get pread() and pwrite().

* common/utils.h: Improved mingw implementation of rmdir().

documentation:

* PLATFORMS: Added MacOS X 10.2 success report.

* Improvements to doxygen-generated documentation.

bindings:

* Moved to separate xapian-bindings module.

* Added configure check for SWIG version (require at least 1.3.14).

* bindings/swig/xapian.i: Fixed over-enthusiastic automatic conversion of
  termname to std::string.

* PHP4 bindings much closer to working once again; updated guile and tcl8
  somewhat.

omega:

* omega: If the same database is listed more than once, only search the first
  occurrence.

* omega: use snprintf to help guard against buffer overflows.

Xapian 0.7.1 (2003-07-08):

testsuite:

* Fixed testsuite programs to not try to use "rm -rf" under mingw.

backends:

* Quartz: Use pread() and pwrite() on platforms which support them.  Doing so
  avoids one syscall per block read/write.

* Quartz block count is now unsigned, which should nearly double the size of
  database for a given block size.  Not tested this yet.

omega:

* omindex: Fixed compilation problem in 0.7.0.

documentation:

* Added new document discussing scalability issues.

* PLATFORMS: Updated.

Xapian 0.7.0 (2003-07-03):

API:

* Moved everything into a Xapian namespace, which the main header now being
  xapian.h (rather than om/om.h).

* Three classes have been renamed for better naming consistency:
  OmOpeningError is now Xapian::DatabaseOpeningError, OmPostListIterator is
  now Xapian::PostingIterator, and OmPositionListIterator is now
  Xapian::PositionIterator.

* xapian.h includes <iosfwd> rather than <iostream> - if you were relying on
  the implicit inclusion, you'll need to add an explicit "#include <iostream>".

* Replaced om_termname with explicit use of std::string - om_termname was just
  a typedef for std::string and the typedef doesn't really buy us anything.

* Older code can be compiled by continuing to use om/om.h which uses #define
  and other tricks to map the old names onto the new ones.

* Define XAPIAN_VERSION (e.g. 0.7.0), XAPIAN_MAJOR_VERSION (e.g. 0), and
  XAPIAN_MINOR_VERSION (e.g. 7).

* Updated omega and xapian-examples to use Xapian namespace.

queryparser:

* Xapian::QueryParser: Accent normalisation added; Improved error reporting;
  Fixed to handle the most common examples found in the wild which used to give
  "parse error".

bindings:

* Python bindings brought up to date - use ./configure --enable-bindings to
  build them.  Requires Python >= 2.0 - may require Python >= 2.1.

* Enabled optional building of bindings as part of normal build process.  Old
  Perl and Java bindings dropped; for Perl, use Search::Xapian from CPAN; Java
  JNI bindings will be replaced with a SWIG-based implmentation.

internal implementation changes:

* Removed one wrapper layer from the internal implementation of most API
  classes.

* Xapian::Stem now uses reference counted internals.

* Internally a lot of cases of unnecessary header inclusion have been removed
  or replaced with forward declarations of classes.  This should speed up
  compilation and recompilation of the Xapian library.

* Suppress warnings in Snowball generated C code.

* Reworked query serialisation in the remote backend so that the code is now
  all in one place.  The serialisation is now rather more compact and no longer
  relies on flex for parsing.

testsuite:

* Moved all the core library tests to tests subdirectory.

* apitest now allows backend to be specified with "-b" rather than having to
  mess with environmental variables.

* Testsuite programs can now hook into valgrind for leak checking, undefined
  variable checking, etc.

backends:

* Fixed parsing of port number in remote stub databases.

* Quartz: Improved error message when asked to open a pre-0.6 Quartz database.

* Quartz backend: Workaround for shared_level problem turns out to
  be arguably the better approach, so made it permanent and tidied up
  code.

build system:

* Build system fixed to never leave partial files in place of the expected
  output if a build is interrupted.

* quartzcheck, quartzdump, and quartzcompact are now built by "make" rather
  than only by "make check".

* xapian-config: Removed --prefix and --exec-prefix - you can't reliably
  install Xapian with a different prefix to the one it was configured with,
  yet these options give the impression you can.

miscellaneous:

* Fixed sending debug output to a file with XAPIAN_DEBUG_LOG with a value which
  didn't contain "%%" (%% expands to the current PID).

* Fixed Xapian::MSetIterator::get_collapse_count() to work as intended.

omega:

* omindex,scriptindex: Normalise accents in probabilistic terms.

* omindex: Read output from pstotext and pdftotext via pipes rather
  than temporary files to side-step the whole problem of secure temporary file
  creation; Use pdfinfo to get the title and keywords from when indexing a PDF;
  Safe filename escaping tweaked to not escape common safe punctuation.

* omindex: Implement an upper limit on the length of URL terms - this is a
  slightly conservative 240 characters.  If the URL term would be longer than
  this, its last few bytes are replaced by a hash of the tail of the URL.  This
  means that (apart from hopefully very rare collisions) urlterms should still
  be unique ids for documents.  This is forward and backward compatible for
  URLs less than 240 characters.

* omindex: Clean up processing of HTML documents:
  - Ignore the contents of <script> and <style> tags in HTML.
  - Strip initial whitespace in each tag in an HTML document.
  - Try not to split words in half when truncating title and summary.

* query.cc: Set STEM_LANGUAGE near the start of the file so it's easy
  for users to change until we get better configurability.

* omega: Replaced half-hearted logging support with flexible OmegaScript-based
  approach with new $log command.  Also added $now to allow the current
  date/time to be logged.

* templates/xml: added collapse info to xml template.

documentation:

* Assorted minor documentation improvements.

* PLATFORMS: Updated.

rpms:

* Improved RPM packaging of xapian-core and omega.

Xapian 0.6.5 (2003-04-10):

* OmEnquire: optimised the handling when sort_bands == 1 and fixed incorrect
  results in this and some other sorting cases; added some sorting testcases.

* OmMSetIterator: added get_collapse_count() which returns a lower bound on
  the number of items which were removed by collapsing onto the current item.

* OmStem: added default OmStem constructor and "none" language.  Both of these
  give a stemmer object which leaves terms unchanged which should allow for
  simpler logic in programs using Xapian.  The default constructor also removes
  the need to mess with pointers in some cases.

* Automatically disable the remote backend if we don't have fork() since the
  remote backend requires it in several places.

* Fixed to build with debug enabled.

* testsuite: fixed to still build when some backends are disabled.

* extra/parsequerytest.cc: Fixed to build with GCC 2.95.

* Testsuite: Added regression test for Quartz bug which caused problems with
  long terms on machines with signed chars.

* testsuite/index_utils.cc: Handling of ^x was just downright wrong due to a
  typo.

* Improved portability: Fix for 64 bit machines.  Fixed btreetest to build with
  older compilers lacking <sstream>.  Xapian is now much closer to building
  with Sun's CFront-based Sun Pro C++ compiler, and with a Linux to mingw
  cross-compiler.

* PLATFORMS: Updated with the results of many test builds.

* Improved RPM packaging of xapian-core and omega.

* Documentation: Use http://www.doxygen.org/ as URL for doxygen; Fixed bad link
  to our own website in overview.html; code_structure.html now only includes
  directories in the build system.

* HACKING: updated.

* Removed bugs/todo.xml, TODO, TODO.release, docs/todo.html, and
  docs/todo-release.html from the distribution.  Bugs and todo items will be
  tracked in Bugzilla instead.

* Install docs in /usr/share/doc/xapian-core instead of /usr/share/xapian-core.

* omega: If xP and P are both empty, there may be a boolean query, so don't
  force first page of hits.

* omega: Fixed off-by-one error in rounding down topdoc - it was possible to
  get to an empty page of hits if there were exactly a multiple of HITSPERPAGE
  matches and the matcher over-estimated the number of matches and Omega
  displayed page links.

* omega: Fixed handling of multiple DB parameters to be as documented.

* omega: Added $collapsed to report get_collapse_count() for the current hit.

* omega: Added $transform{} which does regexp manipulation (currently disabled
  until configure tests for regexp library are added)

* omega: Added $uniq{} to eliminate duplicates from a sorted list.

* omega: Don't force page 1 for a query with repeated terms!

* omega: removed duplicates from terms listed in term frequencies.

* omega: Added cgi parameter COLLAPSE to collapse on key values

* omega: Added $value{key[,docid]} support to omegascript

* omega: Renamed DATE1, DATE2, and DAYSMINUS to the more meaningful START, END,
  and SPAN (NB SPAN is days before END, or after START, or before today -
  whereas SPAN was before *DATE1* or before today).  The old parameters names
  are supported (with the original semantics) for now.

* omega: Actually install documentation!

* templates/query: propagate B boolean filters

* templates/godmode: removed link to EuroFerret image

* templates/godmode: added value dumping, for values from 0-255

* omindex: Report correct version number (was hard-wired to 1.0!)

* scriptindex: Allow '_' in fieldnames.  Diagnose bad characters in fieldnames
  better.

* dbi2omega: Added DBUSER and DBPASSWD environmental variable support so that
  password protected DBs can easily be used

* scriptindex.cc: added missing "#include <stdio.h>" which caused builds
  to fail for some platforms.

Xapian 0.6.4 (2002-12-24):

* Quartz backend: Fixed double setting of position list when updating a
  document with term position information (overall result was correct, just
  inefficient); when deleting a position_list, don't check if it's empty,
  just ask the layer below to delete it and let it handle the case when
  there's nothing to delete; Fixed unpacking of termlist on platforms where
  char is signed.

* OmQueryParser: Added support for searching probabilistic fields (using
  <field>:<term>); the unstem multimap now includes "." on the end of a
  term if it was there in the query.

* Don't include "om.h" as a dependency for the api docs since it's generated
  a configure time and the dependency was forcing users to regenerate the
  documentation, which requires doxygen to be installed.

* Bindings: Python bindings updated to work with the updated API (still
  disabled by default).

* Muscat 3.6 backend: Fixed to build with the new database factory functions;
  fixed compilation warnings; Muscat 3.6 DA and DB databases don't support
  positional information.  Instead of throwing an exception when we try to
  access it, return an empty position list (like a quartz database with no
  position information would).  This allows copydatabase to be used to convert
  a Muscat 3.6 database to a quartz one.

* Documentation: quartzdesign and todo list updated.

* quartzcheck: default mode changed to "v" rather than "+", since "+" is too
  verbose for a btree of any size; if you pass a quartz database directory,
  quartzcheck will now check all the tables which make up a quartz database.

* quartzcompact: new tool which makes a copy of a quartz database with full
  compaction turned on - this results in a smaller database which is faster
  to search.  The next update will result in a lot of block splitting though
  (since all blocks are as full as possible).

* omega: Added $unstem to map a stemmed term to the form(s) used in the query;
  $queryterms now only includes the first occurrence of each stemmed form;
  $prettyterm makes use of the unstem map; prefer MINHITS to MIN_HITS and
  RAWSEARCH to RAW_SEARCH since none of the other CGI parameter names have
  _ separating words (continue to support old names for now); fixed default
  template to not generate topterms twice, and fixed topterms to not stick
  outside the green box; corrected omegascript docs - it's $setrelevant
  not $set_relevant.

* scriptindex: index=nopos with new indexnopos action; index and indexnopos now
  take an optional prefix argument; index=nopos is handled specially for
  backwards compatibility; added new data action to generate terms for date
  range searching.

Xapian 0.6.3 (2002-12-14):

* Updated PLATFORMS and todo list.  Noted in HACKING that Bison 1.50 seems to
  work with Xapian.

* OmQueryParser now creates an "unstem" multimap to allow probabilistic
  query terms to be converted back to the form the user originally typed.

* Updated documentation for remote protocol description and the quickstart
  tutorial which were both very out of date.

* No longer use OmSettings to pass matcher parameters.  This completes the
  removal of OmSettings.

* Added workaround for problem with cursors sharing levels in the btree.
  This should fix sporadic problems with large databases (small databases
  have fewer btree levels so aren't affected).

* Stub databases now work again, though with a different format.  The new
  format allows multiple databases to be specified in the stub file.

* OmEnquire::get_eset() now takes a flags argument of bit constants |-ed
  together instead of 2 bools.

* Applied Martin Porter's better fix for the btree sequential addition bug
  which Richard fixed a few months ago.  Richard's fix resulted in a correct
  btree, but didn't always utilise space as efficiently as possible.

* Fixed the remote backend to handle weighting schemes after the OmSettings
  changes.  You can now even implement your own weighting scheme and use it
  with the remote backend provided you register it with SocketServer at
  runtime (this feature has been on the todo list for ages).

Xapian 0.6.2 (2002-12-07):

* Set env var XAPIAN_SIG_DFL to stop the testsuite installing its
  signal handler (may be useful with some debugging tools).

* backends/quartz/btree.cc: max_item_size wasn't being set due to
  some over-zealous code pruning.  It was defaulting to 0, and
  was causing the code to write off the end of allocated memory
  blocks.

* matcher/localmatch.cc: fixed handling of wtscheme() - we were
  trying to use it for the extra weights, and then double
  deleting it!

* common/omdebug.cc,common/omdebug.h: Fixed permissions on newly
  created log file (was getting 000!); Simplified class internals;
  Renamed env vars: OM_DEBUG_FILE is now XAPIAN_DEBUG_LOG,
  OM_DEBUG_TYPES is now XAPIAN_DEBUG_FLAGS (old versions still work
  for now).

* testsuite/testsuite.cc: Fixed so running "gdb .libs/apitest"
  finds srcdir (for an in-tree build at least).

* Fixed to compile with --enable-debug=full.

* docs/remote.html: Updated from OmSettings to factory functions.

* PLATFORMS: ixion is actually Linux 2.2.

* OmWritableDatabase now has a default constructor.

* Weighting scheme now specified by passing OmWeight object to OmEnquire.
  This also allows user weighting schemes (just subclass OmWeight and
  pass in an instance of this new class).  [This doesn't currently work
  with the remote backend.]

* No longer use OmSettings to specify parameters for constructing databases.
  Instead there's a factory function for each database type - temporary naming
  scheme is OmXxx__open(), mostly because it's easy to grep for later.
  Instead of create and overwrite flags, we pass in a value - a new possible
  opening mode is "create or open".  [At present stub databases and the
  machinery in InMemory to allow the multierrhandler1 test aren't working.
  Everything else should be.]

* OmEnquire::get_eset() takes parameters instead of an OmSettings object.

* Fixed reversed sense of use_query_terms (and fixed reversed sense test in
  apitest which meant this wasn't spotted).

* Documentation: Link to annotated class lists in doxygen generated
  documentation instead of the rather empty index pages; added doxygen
  markup so that apidoc now documents header files; updated todo list.

* Documentation: intro doc thing was very out of date in places - fixed.

* Omega: index .php files as HTML, with the PHP code stripped out; omindex
  return non-zero return code if an unexpected exception is caught; fixed
  HTML parser to not read one character past the end of the document in
  some cases; updated in line with OmSettings related changes to the API;
  Fixed $dbname to return "default" for the default database instead of "";
  templates/query: Removed now unused xDEFAULTOP hidden field, and superfluous
  "}"; dbi2omega now more efficient and can be restricted to listed fields.

Xapian 0.6.1 (2002-11-28):

* Fixed to compile with GCC 3.0.

* PLATFORMS: Updated.

Xapian 0.6.0 (2002-11-27):

* Quartz database backend: lexicon disabled (./configure CXXFLAGS=-DUSE_LEXICON
  to reenable it), and encoding schemes simplified and made more compact;
  extended and added test cases; minimum block size is now 2048 bytes (as
  documented before, but now we actually enforce this); btree checking code
  split off and only linked in when required; tidied up btreetest's output.

* Replaced our stemmers with those from Snowball.  These give better results,
  and are actively maintained by Martin Porter (who wrote the original Xapian
  stemmers too).  It also means that Xapian now has stemmers for Finnish,
  and Russian, and an implementation of Lovins' English stemmer.

* Assorted improvements to the documentation, especially the documentation
  of the internals of the Quartz backend.

* Removed the three uses of RTTI (typeid() and dynamic_cast<>) - one was
  totally superfluous, and the other two easily avoided.

* Omega and simpleindex example: limit probabilistic term length to 64
  characters to stop the index filling up with junk terms which nobody will
  ever search for.

* Omega: Added dbi2omega perl script to dump any database which perl DBI can
  access into the dump format expected by scriptindex.

Xapian 0.5.5 (2002-12-04):

* Fixed compilation with --enable-debug.

* Minor documentation updates.

* Omega: Fixed paging on default database; removed xDEFAULTOP from the query
  template as it's no longer used; removed bogus unmatched '}' from query
  template; added dbi2omega perl script to dump any database which perl DBI
  can access into the dump format expected by scriptindex; limit length of
  probabilistic terms generated to 64 characters.

Xapian 0.5.4 (2002-10-16):

* Fixed a compilation error with "make check" when using GCC 3.2.

* PLATFORMS: checked 0.5.3 works on OpenBSD and Solaris 7.

Xapian 0.5.3 (2002-10-12):

Notable changes: Improvements to the test suite, and internal code cleanups:

* Internal code cleanups on Quartz Btree implementation.

* Minor documentation updates (TODO and PLATFORMS updated; Martin Porter's
  stemming paper removed - see the Snowball site for background stemmer
  info).

* Implemented QuartzAllTermsList::get_approx_size().

* Removed a couple of occurrences of "using std::XXX;" from externally
  visible headers.

* With GCC, add warning flags "-Wall -W" rather than "-Wall -Wunused" (-Wall
  implies -Wunused anyway).  Fixed all the warnings this throws up, except in
  languages/ (that code is to be replaced with Snowball soon).

* Test suite: Disable colour test output if stdout isn't a terminal and
  reworked check for broken exception handling as the previous  version never
  seemed to fire.  Other assorted minor improvements.

* include/om/om.h is now removed on "make distclean" rather than "make clean".

Xapian 0.5.2 (2002-10-06):

Further improvements to documentation and portability:

* docs/: converted all text docs to HTML (except omsettings which will
  has odd markup (LaTeX?) and will probably soon be obsolete anyway).

* remote backend: Fixed handling of timeouts which are now in the past - fixes
  test failures with redhat/x86.

* quartz backend: now works on 64 bit platforms.

* test suite: try to spot mishandled exceptions and stop them causing bogus
  OMEXCEPT failures.

Xapian 0.5.1 (2002-10-02):

This release fixes features improved documentation and some build system
portability fixes.

* PLATFORMS: updated with more test results.

* docs/: tidied up layout of HTML documentation; converted the notes about
  BM25 into HTML; updated stemmer docs to reflect intention to use Snowball
  instead; included HTML versions of quickstart*.cc.

* automake 1.6.3 and autoconf 2.54 are now required for those working
  from CVS to fix a problem with the generated Makefiles and Solaris
  make.

* net/Makefile.am: Fixed building of readquery.cc from readquery.ll.

* buildall script is now deprecated - use the new streamlined bootstrap script
  in preference.

Xapian 0.5.0 (2002-09-20):

The last release of the software that is now known as Xapian was OmSee 0.4.1 on
November 24th 2000, not far from 2 years ago.

There's been a significant amount of development in this time, so we've
summarised the most notable changes and improvements:

  * The project is now called "Xapian". We've renamed the modules in the light
    of this change:

      + "om" is now "xapian-core"
      + "om-examples" is now "xapian-examples", and now contains small,
	instructive examples which demonstrate how to use Xapian to implement
	particularly features.
      + Added "xapian-applications" which contains larger sample applications

  * Much improved build system - should now build "out of the box" on many Unix
    platforms. Can now VPATH build with vendor tools on most platforms. Builds
    as cleanly as we can achieve with GCC 2.95.* (some bogus warnings due to
    compiler bugs). Should build without warnings on GCC 3.0, 3.1, and 3.2.

  * If using GCC, om/om.h now contains a check that the compiler used to build
    Xapian and the compiler used to build the application have compatible C++
    ABIs. So you get a clear error message early from the first attempt to
    compile a file rather than a confusing error from the linker near the end
    of the build.

  * RPM packages are now available. We intend to prepare Debian packages in the
    near future too.

  * xapian-config no longer support "--uninst". It's hard to make this work
    reliably and portably, and the effort is better expended elsewhere.
    Configure with a prefix and install to a temporary directory instead.

  * Xapian can now work with files > 2Gb on OSes which support them.

  * Restructured and reworked documentation.

  * Removed thread locks. We intend to be "thread-friendly" so different
    threads can access different objects without problems. In the rare event
    that you want to concurrently call methods on the same object from
    different threads you need to create a mutex and lock it. Thus the thread
    lock overhead is only incurred when it's necessary.

  * Indexgraph removed from core library. It will reappear as an add-on library
    at some point.

  * Omega's query parser has now been reworked as a separate library.

  * Terminology change - "keys" are now known as "values" to avoid confusion,
    since they're not like keys in a relational database. The exception is when
    a value is used as a key in some operation, e.g. "match_collapse_key".

  * Database backends:

      + Auto backend: can now be used to create a new database.
      + Auto backend: added support for "stub" databases - a text file
	specifying the settings for the database to be opened (particularly
	useful for allowing easy access to specific remote databases).
      + Quartz backend: many fixes and improvements, and the code has been
	cleaned up a lot. Implemented deleting of items from postlists.
      + Remote backend: implemented term_exists() and get_termfreq();
      + Multi-backend: the document length is now fetched from the sub-postlist
	rather than the database, which provides a huge speed-up in some cases.
      + Sleepycat backend: this experimental backend has been removed.
      + Muscat 3.6 backends: now disabled by default.

  * Tests:

      + Test cases added for most bug fixes and new features.
      + stemtest: rewritten in C++ rather than part C++, part perl. Now 15%
	faster.
      + includetest: removed - it's no longer useful now the code has matured.
      + Removed problematic leak checking from testsuite. We plan to use
	valgrind instead soon.

  * Matcher:

      + Fixed several matcher bugs which could cause incorrect results in some
	situations.
      + Fix bug in expander due to nth_element being called on the wrong
	element.
      + Added sorting within relevance bands to the matcher.
      + Matcher now calculates percentages differently, such that 100%
	relevance is actually achievable.
      + Matcher now uses a min-heap rather than nth-element to maintain the
	proto-mset. This is cleaner and more efficient.
      + New operator OP_ELITE_SET replaces match_max_or_terms option.
      + Implemented multiple XOR queries.
      + Add a new query operator, OP_WEIGHT_CUTOFF, which returns only those
	documents from a query which have a weight greater than a specified
	cutoff value.
      + Removed OmBatchEnquire from system: it may return at a later date, but
	for now it is simply out of date and a maintenance liability, and
	gives no significant advantage.
      + Added experimental match bias functors.

  * The API has been cleaned up in various places:

      + OmDocumentContents and OmIndexDoc merged to become OmDocument
      + OmQuery interface cleaned up
      + OmData and OmKey removed - methods which used them now just pass a
	string instead
      + OmESetItem replaced by OmESetIterator; OmMSetItem by OmMSetIterator;
	om_termname_list by OmTermIterator
      + OmDocumentTerm and OmDocumentParams removed
      + OmMSet::mbound replaced by OmMSet::matches_
	{lower_bound,estimated,upper_bound}, giving more information
      + Xapian iterators now have default constructors
      + Most API classes now have reference counted internals, so assignment
	and copying are cheap
      + OmStem now has copy constructor and assignment operator
      + and more...<|MERGE_RESOLUTION|>--- conflicted
+++ resolved
@@ -1,4 +1,3 @@
-<<<<<<< HEAD
 Changes on MatchSpy branch:
 
 * Matchspy:
@@ -20,8 +19,6 @@
 
 -----
 
- 13200       olly Wed Jul 29 09:29:45 GMT 2009  Olly Betts <olly@survex.com>
-=======
  13290       olly Mon Aug 10 10:29:13 GMT 2009  Olly Betts <olly@survex.com>
 
  13289    richard Mon Aug 10 07:55:04 GMT 2009  Richard Boulton <richard@lemurconsulting.com>
@@ -55,7 +52,6 @@
  13215       olly Thu Jul 30 16:30:06 GMT 2009  Olly Betts <olly@survex.com>
 	* backends/chert/chert_modifiedpostlist.cc: Fix ChertModifiedPostList
 	  to skip added-but-then-deleted-before-flush documents.  (ticket#392)
->>>>>>> 6cfbf803
 
 backport fodder:
 

/** @file flint_spelling.h
 * @brief Spelling correction data for a flint database.
 */
/* Copyright (C) 2007,2008,2009 Olly Betts
 *
 * This program is free software; you can redistribute it and/or modify
 * it under the terms of the GNU General Public License as published by
 * the Free Software Foundation; either version 2 of the License, or
 * (at your option) any later version.
 *
 * This program is distributed in the hope that it will be useful,
 * but WITHOUT ANY WARRANTY; without even the implied warranty of
 * MERCHANTABILITY or FITNESS FOR A PARTICULAR PURPOSE.  See the
 * GNU General Public License for more details.
 *
 * You should have received a copy of the GNU General Public License
 * along with this program; if not, write to the Free Software
 * Foundation, Inc., 51 Franklin St, Fifth Floor, Boston, MA  02110-1301 USA
 */

#ifndef XAPIAN_INCLUDED_FLINT_SPELLING_H
#define XAPIAN_INCLUDED_FLINT_SPELLING_H

#include <xapian/types.h>

#include "flint_table.h"
#include "termlist.h"

#include <map>
#include <set>
#include <string>
#include <cstring> // For memcpy() and memcmp().

struct F_fragment {
    char data[4];

    // Default constructor.
    F_fragment() { }

    // Allow implicit conversion.
    F_fragment(char data_[4]) { memcpy(data, data_, 4); }

    char & operator[] (unsigned i) { return data[i]; }
    const char & operator[] (unsigned i) const { return data[i]; }

    operator std::string () const {
	return string(data, data[0] == 'M' ? 4 : 3);
    }
};

inline bool operator<(const F_fragment &a, const F_fragment &b) {
    return memcmp(a.data, b.data, 4) < 0;
}

class FlintSpellingTable : public FlintTable {
    void toggle_fragment(F_fragment frag, const string & word);

    std::map<std::string, Xapian::termcount> wordfreq_changes;
    std::map<F_fragment, std::set<std::string> > termlist_deltas;

  public:
    /** Create a new FlintSpellingTable object.
     *
     *  This method does not create or open the table on disk - you
     *  must call the create() or open() methods respectively!
     *
     *  @param dbdir		The directory the flint database is stored in.
     *  @param readonly		true if we're opening read-only, else false.
     */
<<<<<<< HEAD
    FlintSpellingTable(std::string dbdir, bool readonly)
=======
    FlintSpellingTable(const std::string & dbdir, bool readonly)
>>>>>>> bd46b50e
	: FlintTable("spelling", dbdir + "/spelling.", readonly, Z_DEFAULT_STRATEGY, true) { }

    // Merge in batched-up changes.
    void merge_changes();

    void add_word(const std::string & word, Xapian::termcount freqinc);
    void remove_word(const std::string & word, Xapian::termcount freqdec);

    TermList * open_termlist(const std::string & word);

    Xapian::doccount get_word_frequency(const string & word) const;

    /** Override methods of FlintTable.
     *
     *  NB: these aren't virtual, but we always call them on the subclass in
     *  cases where it matters).
     *  @{
     */

    bool is_modified() const {
	return !wordfreq_changes.empty() || FlintTable::is_modified();
    }

    void create_and_open(unsigned int blocksize) {
	// The spelling table is created lazily, but erase it in case we're
	// overwriting an existing database and it already exists.
	FlintTable::erase();
	FlintTable::set_block_size(blocksize);
    }

    void flush_db() {
	merge_changes();
	FlintTable::flush_db();
    }

    void cancel() {
	// Discard batched-up changes.
	wordfreq_changes.clear();
	termlist_deltas.clear();

	FlintTable::cancel();
    }

    // @}
};

/** The list of words containing a particular trigram. */
class FlintSpellingTermList : public TermList {
    /// The encoded data.
    std::string data;

    /// Position in the data.
    unsigned p;

    /// The current term.
    std::string current_term;

    /// Copying is not allowed.
    FlintSpellingTermList(const FlintSpellingTermList &);

    /// Assignment is not allowed.
    void operator=(const FlintSpellingTermList &);

  public:
    /// Constructor.
    FlintSpellingTermList(const std::string & data_)
	: data(data_), p(0) { }

    Xapian::termcount get_approx_size() const;

    std::string get_termname() const;

    Xapian::termcount get_wdf() const;

    Xapian::doccount get_termfreq() const;

    Xapian::termcount get_collection_freq() const;

    TermList *next();

    bool at_end() const;

    Xapian::termcount positionlist_count() const;

    Xapian::PositionIterator positionlist_begin() const;
};

#endif // XAPIAN_INCLUDED_FLINT_SPELLING_H<|MERGE_RESOLUTION|>--- conflicted
+++ resolved
@@ -67,11 +67,7 @@
      *  @param dbdir		The directory the flint database is stored in.
      *  @param readonly		true if we're opening read-only, else false.
      */
-<<<<<<< HEAD
-    FlintSpellingTable(std::string dbdir, bool readonly)
-=======
     FlintSpellingTable(const std::string & dbdir, bool readonly)
->>>>>>> bd46b50e
 	: FlintTable("spelling", dbdir + "/spelling.", readonly, Z_DEFAULT_STRATEGY, true) { }
 
     // Merge in batched-up changes.

--- conflicted
+++ resolved
@@ -75,12 +75,8 @@
     /// Get PostList and term info.
     virtual PostList * get_postlist_and_term_info(MultiMatch *matcher,
 	std::map<std::string,
-<<<<<<< HEAD
-		 Xapian::MSet::Internal::TermFreqAndWeight> *termfreqandwts)
-=======
 		 Xapian::MSet::Internal::TermFreqAndWeight> *termfreqandwts,
 	Xapian::termcount * total_subqs_ptr)
->>>>>>> bd46b50e
 	= 0;
 };
 

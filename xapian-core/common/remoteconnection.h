--- conflicted
+++ resolved
@@ -1,7 +1,7 @@
 /** @file  remoteconnection.h
  *  @brief RemoteConnection class used by the remote backend.
  */
-/* Copyright (C) 2006,2007,2008 Olly Betts
+/* Copyright (C) 2006,2007 Olly Betts
  *
  * This program is free software; you can redistribute it and/or modify
  * it under the terms of the GNU General Public License as published by
@@ -24,7 +24,6 @@
 #include <string>
 
 #include "remoteprotocol.h"
-#include "safeunistd.h"
 
 #ifdef __WIN32__
 # include "safewinsock2.h"
@@ -100,26 +99,14 @@
     /// Don't allow copying.
     RemoteConnection(const RemoteConnection &);
 
-    /** The file descriptor used for reading.
-     *
-     *  If this is -1, the connection is unidirection and write-only.
-     *  If both fdin and fdout are -1, then the connection has been closed.
-     */
+    /// The file descriptor used for reading.
     int fdin;
 
-    /** The file descriptor used for writing.
-     *
-     *  If this is -1, the connection is unidirection and read-only.
-     *  If both fdin and fdout are -1, then the connection has been closed.
-     *  It is valid for fdout to be the same as fdin.
-     */
+    /// The file descriptor used for writing.
     int fdout;
 
     /// Buffer to hold unprocessed input.
     std::string buffer;
-
-    /// Remaining bytes of message data still to come over fdin for a chunked read.
-    off_t chunked_data_left;
 
     /** Read until there are at least min_len bytes in buffer.
      *
@@ -166,24 +153,6 @@
      */
     bool ready_to_read() const;
 
-    /** Check what the next message type is.
-     *
-     *  This must not be called after a call to get_message_chunked() until
-     *  get_message_chunk() has returned fales to indicate the message.
-     *
-     *  Other than that restriction, this may be called at any time to
-     *  determine what the next message waiting to be processed is: it will not
-     *  affect subsequent calls which read messages.
-
-     *  @param end_time		If this time is reached, then a timeout
-     *				exception will be thrown.  If
-     *				!end_time.is_set() then the operation will
-     *				never timeout.
-     *
-     *  @return			Message type code.
-     */
-    char sniff_next_message_type(const OmTime & end_time);
-
     /** Read one message from fdin.
      *
      *  @param[out] result	Message data.
@@ -196,58 +165,6 @@
      */
     char get_message(std::string &result, const OmTime & end_time);
 
-    /** Prepare to read one message from fdin in chunks.
-     *
-     *  Sometimes a message can be sufficiently large that you don't want to
-     *  read it all into memory before processing it.  Also, it may be more
-     *  efficient to process it as you go.
-     *
-     *  This method doesn't actually return any message data - call
-     *  get_message_chunk() to do that.
-     *
-     *  @param end_time		If this time is reached, then a timeout
-     *				exception will be thrown.  If
-     *				!end_time.is_set() then the operation will
-     *				never timeout.
-     *
-     *  @return			Message type code.
-     */
-    char get_message_chunked(const OmTime & end_time);
-
-    /** Read a chunk of a message from fdin.
-     *
-     *  You must call get_message_chunked() before calling this method.
-     *
-     *  @param[inout] result	Message data.  This is appended to, so if you read
-     *				more than needed the previous time, leave the excess
-     *				in result.
-     *	@param at_least		Return at least this many bytes in result, unless
-     *				there isn't enough data left in the message (in
-     *				which case all remaining data is read and false is
-     *				returned).
-     *  @param end_time		If this time is reached, then a timeout
-     *				exception will be thrown.  If
-     *				!end_time.is_set() then the operation will
-     *				never timeout.
-     *
-     *  @return			true if at least at_least bytes are now in result.
-     */
-    bool get_message_chunk(std::string &result, size_t at_least,
-			   const OmTime & end_time);
-
-    /** Save the contents of a message as a file.
-     *
-     *  @param file		Path to file to save the message data into.  If
-     *				the file exists it will be overwritten.
-     *  @param end_time		If this time is reached, then a timeout
-     *				exception will be thrown.  If
-     *				!end_time.is_set() then the operation will
-     *				never timeout.
-     *
-     *  @return			Message type code.
-     */
-    char receive_file(const std::string &file, const OmTime & end_time);
-
     /** Send a message.
      *
      *  @param type		Message type code.
@@ -259,20 +176,6 @@
      */
     void send_message(char type, const std::string & s, const OmTime & end_time);
 
-<<<<<<< HEAD
-    /** Send the contents of a file as a message.
-     *
-     *  @param type		Message type code.
-     *  @param file		Path to file containing the Message data.
-     *  @param end_time		If this time is reached, then a timeout
-     *				exception will be thrown.  If
-     *				!end_time.is_set() then the operation will
-     *				never timeout.
-     */
-    void send_file(char type, const std::string &file, const OmTime & end_time);
-
-=======
->>>>>>> 3951e04a
     /** Shutdown the connection.
      *
      *  @param wait	If true, wait for the remote end to close the

<<<<<<< HEAD
=======
Wed Aug 05 03:50:54 GMT 2009  Olly Betts <olly@survex.com>

	* omindex.cc: Implement correct handling of paths when calling
	  external filter programs on Microsoft Windows.

Thu Jul 23 12:07:24 GMT 2009  Olly Betts <olly@survex.com>

	* omindex.cc: Remove pointless fallback code.

Thu Jul 23 12:06:37 GMT 2009  Olly Betts <olly@survex.com>

	* templates/inc/toptermsjs: Use double-quotes rather than single quotes
	  for parameter values on the <script> tag.

Thu Jul 23 11:29:43 GMT 2009  Olly Betts <olly@survex.com>

	* docs/omegascript.rst: Document that $date uses UTC.  (ticket#314)

Thu Jul 23 11:26:15 GMT 2009  Olly Betts <olly@survex.com>

	* templates/query: If JavaScript is available, convert the
	  $field{modtime} to a string on the client-side so that the timezone
	  is correct.  If JavaScript isn't available, fall back to the existing
	  behaviour of using UTC.  (ticket#314)

Thu Jul 23 04:12:02 GMT 2009  Olly Betts <olly@survex.com>

	* NEWS,configure.ac: Update for 1.1.2.

Wed Jul 22 04:33:29 GMT 2009  Olly Betts <olly@survex.com>

	* NEWS: Update from ChangeLog and sync with 1.0.13 and 1.0.14.

Tue Jul 07 15:05:09 GMT 2009  Olly Betts <olly@survex.com>

	* omindex.cc: Consistently use endl not "\n" at the end of messages so
	  that output is flushed.

Tue Jul 07 07:29:21 GMT 2009  Olly Betts <olly@survex.com>

	* cdb_init.cc,cdb_int.h,cgiparam.cc,configfile.cc,date.cc,
	  datematchdecider.cc,datematchdecider.h,freemem.cc,htmlparse.cc,
	  htmlparsetest.cc,md5.cc,md5test.cc,myhtmlparse.cc,omega.cc,
	  omindex.cc,query.cc,runfilter.cc,scriptindex.cc,strcasecmp.h,
	  utf8converttest.cc,utils.cc: Update to use C++ forms for ISO C
	  standard headers (ticket#330).

Mon Jul 06 01:54:35 GMT 2009  Olly Betts <olly@survex.com>

	* loadfile.cc: Avoid infinite loop if the file has been truncated
	  since we read the length, or on Cygwin with the automatic end of
	  line translation turned on.

Sun Jul 05 13:00:57 GMT 2009  Olly Betts <olly@survex.com>

	* htmlparse.cc,htmlparse.h: Make HtmlParser::get_parameter() const
	  (ticket#139).

Sun Jul 05 12:59:45 GMT 2009  Olly Betts <olly@survex.com>

	* cdb_init.cc: Prefer static_cast<> to C-style cast.

Sat Jun 20 03:31:22 GMT 2009  Olly Betts <olly@survex.com>

	* docs/overview.rst: www.xapian.org -> xapian.org

Thu Jun 11 09:45:45 GMT 2009  Olly Betts <olly@survex.com>

	* omindex.cc: Extract pptx notesSlides and comments, if present.  If
	  they aren't, unzip returns exit code 11, which we must ignore
	  (ticket#290).

Thu Jun 11 07:38:57 GMT 2009  Olly Betts <olly@survex.com>

	* docs/overview.rst,omindex.cc: Handle the "macroenabled" versions of
	  MS Office 2007 files too (ticket#290).

Wed Jun 10 01:13:14 GMT 2009  Olly Betts <olly@survex.com>

	* configure.ac: Update for 1.1.1.

Tue Jun 09 14:35:40 GMT 2009  Olly Betts <olly@survex.com>

	* NEWS: Update for 1.1.1.

Mon May 25 13:38:46 GMT 2009  Olly Betts <olly@survex.com>

	* query.cc: If SERVER_PROTOCOL in the environment is set to INCLUDED,
	  then our output is being included in another page (e.g. using SSI)
	  so suppress the output of any HTTP headers.

Mon May 25 13:02:22 GMT 2009  Olly Betts <olly@survex.com>

	* templates/query: Remove extra "}" introduced when adding spelling
	  support.

Mon May 25 12:57:45 GMT 2009  Olly Betts <olly@survex.com>

	* cgiparam.cc,commonhelp.cc: Include the corresponding header.

Mon May 25 12:56:55 GMT 2009  Olly Betts <olly@survex.com>

	* cgiparam.h: Add explicit inclusions of <map> and <string> and qualify
	  multimap and string with std::.

Sat May 23 12:21:33 GMT 2009  Olly Betts <olly@survex.com>

	* configure.ac: Sync warning flags used with GCC with xapian-core
	  apart from -Woverloaded-virtual which fires for
	  MyHtmlParser::parse_html().  That probably should be tidied up at
	  some point, but not right now.

Wed May 20 11:24:46 GMT 2009  Olly Betts <olly@survex.com>

	* omindex.cc: The MD5 checksum of a text file with a BOM was being
	  incorrectly calculated from the contents converted to UTF-8
	  since 1.0.7.  Noticed by Srijon Biswas.

>>>>>>> bd46b50e
Tue May 05 12:13:17 GMT 2009  Olly Betts <olly@survex.com>

	* omindex.cc: We can now use numeric_limits<> since we no longer
	  support GCC 2.95, so use it and fix a warning on platforms with
	  32 bit long.

Thu Apr 30 14:09:50 GMT 2009  Olly Betts <olly@survex.com>

	* Makefile.am,docs/omegascript.rst,query.cc,weight.cc,weight.h: Add
	  $opt{weighting} to allow the weighting scheme and parameters to be
	  specified (ticket#298).

Tue Apr 28 07:38:54 GMT 2009  Olly Betts <olly@survex.com>

	* omindex.cc: Check the last modification time of files before
	  reindexing (ticket#342).

Tue Apr 28 05:17:04 GMT 2009  Olly Betts <olly@survex.com>

	* omindex.cc: Drop the copyright info from the output of --version as
	  it's perennially out of date and we don't report it for any other
	  Xapian programs.

Tue Apr 28 05:03:29 GMT 2009  Olly Betts <olly@survex.com>

	* omindex.cc: If the filter for a filetype isn't installed, don't erase
	  the entry from the mime_map, but instead set it to the empty string
	  and then use this to report why we subsequently skip files with the
	  same extension, rather than slightly misleadingly reporting "Unknown
	  extension".

Mon Apr 27 16:34:29 GMT 2009  Olly Betts <olly@survex.com>

	* templates/query: Offer any spelling correction QueryParser gives.

Mon Apr 27 13:36:19 GMT 2009  Olly Betts <olly@survex.com>

	* omindex.cc: Add "--spelling" option to index spelling correction
	  data.

Sun Apr 26 16:28:36 GMT 2009  Olly Betts <olly@survex.com>

	* omindex.cc: Make -s work as a short-form for --stemmer (as
	  documented by "omindex --help" and "man omindex").

Sun Apr 26 15:33:32 GMT 2009  Olly Betts <olly@survex.com>

	* docs/omegascript.rst,query.cc: Add $suggestion and $opt{spelling} to
	  provide access to spelling correction (ticket#296).

Sun Apr 26 15:08:40 GMT 2009  Olly Betts <olly@survex.com>

	* docs/scriptindex.rst,scriptindex.cc: Add new "spell" action for
	  scriptindex (ticket#296).

Thu Apr 23 07:40:41 GMT 2009  Olly Betts <olly@survex.com>

	* docs/scriptindex.rst,scriptindex.cc: Add new "valuenumeric" action
	  to index a value using Xapian::sortable_serialise() to allow numeric
	  sorting (ticket#260).

Thu Apr 23 07:09:18 GMT 2009  Olly Betts <olly@survex.com>

	* Makefile.am,configure.ac,docs/Makefile.am: Fix things up so that in
	  a bootstrapped SVN tree, automatic regeneration of
	  autotools-generated files uses the in-tree versions of the autotools.

Wed Apr 22 13:52:28 GMT 2009  Olly Betts <olly@survex.com>

	* NEWS: Update for 1.1.0.

Mon Apr 20 14:20:51 GMT 2009  Olly Betts <olly@survex.com>

	* NEWS: Sync changes from 1.0.12.

Mon Apr 20 14:15:41 GMT 2009  Olly Betts <olly@survex.com>

	* NEWS: Update from ChangeLog and clean up for release.

Thu Apr 16 10:02:44 GMT 2009  Olly Betts <olly@survex.com>

	* transform.cc: Fix off-by-one error - the return value of pcre_exec()
	  is one more than the number of groupings.

Thu Apr 16 09:23:29 GMT 2009  Olly Betts <olly@survex.com>

	* Makefile.am: Need to ship new file transform.h.

Thu Apr 16 08:20:01 GMT 2009  Olly Betts <olly@survex.com>

	* Makefile.am,docs/omegascript.rst,query.cc,transform.cc,transform.h:
	  Factor out the implementation of $transform into a separate source
	  file and compile only that file with $(PCRE_CFLAGS) to avoid
	  problems reported by James Aylett with Mac OS X on #xapian-devel.
	  Fix expansion of \1 to \9 to work correctly and document these
	  and \\.  Fix handling of unescaped \ at the end of the pattern, and
	  leave unrecognised \<x> sequences unchanged. 

Thu Apr 16 04:38:20 GMT 2009  Olly Betts <olly@survex.com>

	* configure.ac: Remove duplicate "AC_SUBST(AM_CXXFLAGS)".

Thu Apr 16 04:29:28 GMT 2009  Olly Betts <olly@survex.com>

	* configure.ac: Avoid implicitly casting a string literal to char* in
	  the test for iconv by adding the same explicit cast we use in the
	  code in utf8convert.cc.  Currently the implicit cast is "only" a
	  warning under GCC, but the user could pass -Werror explicitly in
	  CXXFLAGS, and this could be promoted to an error in future GCC
	  versions, and may already be so for some other compilers.

Thu Apr 16 03:56:16 GMT 2009  Olly Betts <olly@survex.com>

	* configure.ac: Back out previous fix - -Werror has nothing to do with
	  the issue James reported.

Tue Apr 14 15:34:36 GMT 2009  Richard Boulton <richard@lemurconsulting.com>

	* configure.ac: Test for compiler flags before checking for
	  libraries, and use the compiler flags found when checking for
	  things.  In particular, this should fix the test for the type
	  used by iconv() on MacOS (where it was previously returning "char
	  *", and the test was giving a warning about converting this to
	  "const char *", but not failing).  Requires a change to the iconv
	  test to avoid it failing on linux with GCC due to an unrelated
	  warning in the test code.

Sat Apr 04 15:15:18 GMT 2009  Olly Betts <olly@survex.com>

	* NEWS: Update from ChangeLog.

Wed Mar 25 12:35:42 GMT 2009  Olly Betts <olly@survex.com>

	* Makefile.am,configure.ac: Actually use all those warning flags we
	  carefully determine!

Wed Mar 25 12:03:37 GMT 2009  Olly Betts <olly@survex.com>

	* Makefile.am,configure.ac: Only put XAPIAN_CXXFLAGS in CXXFLAGS for
	  the duration of configure (we need it as it may include options to
	  put the compiler into ISO C++ mode).  Set AM_CXXFLAGS to
	  XAPIAN_CXXFLAGS in Makefile.am.  This means that the user can safely
	  override CXXFLAGS at make-time: "make CXXFLAGS=-Os"

Wed Mar 25 10:56:29 GMT 2009  Olly Betts <olly@survex.com>

	* query.cc: Cope with write() not writing all the data or being
	  interrupted by a signal when writing log entries.

Wed Mar 25 10:48:14 GMT 2009  Olly Betts <olly@survex.com>

	* configure.ac: Move AC_PROG_CXX and AC_LANG_CPLUSPLUS earlier so that
	  CXXFLAGS is set before we add XAPIAN_CXXFLAGS to it.  With libtool
	  1.5.x this wasn't an issue, as AC_PROG_CXX was implicitly run early
	  on.  With libtool 2.2.x it is as AC_PROG_CXX doesn't touch CXXFLAGS
	  if it is already set, so we don't get "-O2 -g" set for GCC.

Wed Mar 18 06:13:16 GMT 2009  Olly Betts <olly@survex.com>

	* scriptindex.cc: Mark "index=nopos" error for removal in 1.3.0
	  not 1.2.0.  Tweak code that produces it to use more literal strings.

Wed Mar 18 06:12:06 GMT 2009  Olly Betts <olly@survex.com>

	* docs/scriptindex.rst: The deprecated "index=nopos" is now removed
	  and gives an error explaining what to use instead, so remove the
	  documentation saying it is deprecated and what to do.

Mon Mar 16 14:07:58 GMT 2009  Olly Betts <olly@survex.com>

	* NEWS: Sync with 1.0.11.

Sat Feb 28 08:31:15 GMT 2009  Olly Betts <olly@survex.com>

	* omindex.cc,scriptindex.cc: Use commit() rather than flush().

Sat Feb 28 08:28:26 GMT 2009  Olly Betts <olly@survex.com>

	* scriptindex.cc: Don't call reopen() on a WritableDatabase - it
	  doesn't do anything!

Thu Feb 26 06:38:05 GMT 2009  Olly Betts <olly@survex.com>

	* NEWS: Update from ChangeLog.

Thu Feb 26 06:18:05 GMT 2009  Olly Betts <olly@survex.com>

	* omindex.cc: Mark "-l" as requiring an argument so that it actually
	  works - previously it would always result in a segmentation fault.

Thu Feb 26 00:17:56 GMT 2009  Olly Betts <olly@survex.com>

	* docs/cgiparams.rst: Note the technique of using a stub database file
	  to allow a default of searching over multiple databases.

Wed Feb 25 12:39:08 GMT 2009  Olly Betts <olly@survex.com>

	* configure.ac: Update g++ version check to match recent change to
	  xapian-core.  Also turn on _FORTIFY_SOURCE and make the rare()
	  and usual() branch prediction hint macros available.

Mon Feb 23 06:05:25 GMT 2009  Olly Betts <olly@survex.com>

	* Makefile.am,docs/overview.rst,omindex.cc,xpsxmlparse.cc,
	  xpsxmlparse.h: Add support for XPS files (bug#290).

Fri Feb 20 03:25:14 GMT 2009  Olly Betts <olly@survex.com>

	* query.cc: Wrap a long comment.

Thu Feb 19 10:34:36 GMT 2009  Olly Betts <olly@survex.com>

	* omega.cc,query.cc: Prefer str.resize(0) to str = "".

Thu Feb 19 06:23:34 GMT 2009  Olly Betts <olly@survex.com>

	* docs/overview.rst,omindex.cc: Add support for MS Office 2007
	  formats (bug#290).

Thu Feb 19 04:46:26 GMT 2009  Olly Betts <olly@survex.com>

	* metaxmlparse.cc,metaxmlparse.h,xmlparse.cc,xmlparse.h: XmlParser and
	  MetaXmlParser were overriding opening_tag with the wrong signature so
	  their implementations weren't ever being used.

Fri Jan 09 04:19:32 GMT 2009  Olly Betts <olly@survex.com>

	* runfilter.cc: Fix to compile when RLIMIT_AS isn't available (as on
	  NetBSD and OpenBSD).  In this situation, instead use RLIMIT_VMEM or
	  RLIMIT_DATA if either is available.

Wed Dec 10 01:06:03 GMT 2008  Olly Betts <olly@survex.com>

	* query.cc: Fix poor grammar in comment.

Sat Nov 01 01:49:07 GMT 2008  Olly Betts <olly@survex.com>

	* NEWS: Sync with 1.0.9.

Fri Oct 31 18:34:49 GMT 2008  Olly Betts <olly@survex.com>

	* configure.ac: Sync warning flag handling changes from xapian-core.

Thu Oct 23 17:08:22 GMT 2008  Olly Betts <olly@survex.com>

	* docs/overview.rst: Document HTML parsing a bit, including robots
	  meta and htdig_noindex.

Sat Oct 18 08:00:24 GMT 2008  Olly Betts <olly@survex.com>

	* omega.cc: Catch std::exception and report what its what() method
	  returns.

Thu Oct 09 10:16:05 GMT 2008  Olly Betts <olly@survex.com>

	* configure.ac: Update autoconf requirement to 2.63, libtool to 2.2.6.

Wed Oct 01 04:48:37 GMT 2008  Olly Betts <olly@survex.com>

	* scriptindex.cc: Separate Action constructor cases to avoid
	  pointlessly calling atoi() on an empty string.

Wed Oct 01 03:15:29 GMT 2008  Olly Betts <olly@survex.com>

	* omega.cc,omega.h: Remove undocumented and non-functional support for
	  numeric sorting via: SORT=#<slot>

Thu Sep 04 04:26:22 GMT 2008  Olly Betts <olly@survex.com>

	* configure.ac: Set version to 1.1.0.

Thu Sep 04 04:21:12 GMT 2008  Olly Betts <olly@survex.com>

	* NEWS: Sync with 1.0.8 and update from ChangeLog.

Wed Sep 03 12:26:58 GMT 2008  Olly Betts <olly@survex.com>

	* htmlparse.cc,htmlparse.h,htmlparsetest.cc,myhtmlparse.cc,
	  myhtmlparse.h,omindex.cc,scriptindex.cc,xmlparse.h: If the character
	  encoding is specified using <meta http-equiv=...> in an HTML
	  document then reparse the document if it isn't the encoding we're
	  already using so that any preceding <title> is converted correctly
	  (bug#292).
	  
	  Convert text from meta tag parameters to UTF-8 (bug#293).

	  Handle <meta charset="..."> (new in HTML 5).
	  
	  Fix bug in parameter parsing which was probably just a small
	  performance penalty in real world cases, but could perhaps result in
	  parsing bogus extra parameters in carefully contrived situations.

Tue Aug 05 09:24:33 GMT 2008  Olly Betts <olly@survex.com>

	* docs/: Fix a few typos and improve wording in a few places.

Tue Aug 05 09:19:56 GMT 2008  Olly Betts <olly@survex.com>

	* omindex.cc: Tweak to use string::assign() instead of assigning the
	  result of string::substr().

Tue Jul 29 23:48:31 GMT 2008  Olly Betts <olly@survex.com>

	* runfilter.cc: Add missing <signal.h>, noted on FreeBSD by Henrik
	  Brix Andersen.

Mon Jul 21 12:27:48 GMT 2008  Olly Betts <olly@survex.com>

	* commonhelp.cc: Use PACKAGE_BUGREPORT instead of hardcoding the bug
	  report URL.  Remove reference to "bugzilla" as we now use trac
	  instead.

Mon Jul 21 11:58:25 GMT 2008  Olly Betts <olly@survex.com>

	* configure.ac: Put the bug report URL as the third parameter to
	  AC_INIT.  Add proper m4 quoting in a few places (nowhere that
	  should actually change behaviour).  Add hard autotools version
	  requirements to match xapian-core, and remove the version
	  justification since HACKING now covers that.  Drop docdir workaround
	  for autoconf < 2.60.

Wed Jul 09 10:44:37 GMT 2008  Olly Betts <olly@survex.com>

	* configure.ac: The workaround to avoid probe code for F77, GCJ, and
	  RC being added to configure is no longer required now that we're
	  using libtool 2.2 so remove it.

Wed Jul 09 10:13:18 GMT 2008  Olly Betts <olly@survex.com>

	* Makefile.am,configure.ac: Use AC_CONFIG_MACRO_DIR and
	  ACLOCAL_AMFLAGS as libtoolize 2.2.4 recommends.

Fri Jul 04 08:29:47 GMT 2008  Olly Betts <olly@survex.com>

	* NEWS: Synchronise with 1.0 branch.

Fri Jul 04 08:15:03 GMT 2008  Olly Betts <olly@survex.com>

	* utf8convert.cc,utf8converttest.cc: UTF-16 with no BOM is meant to be
	  assumed to be big-endian.  GNU libiconv doesn't handle some examples
	  as expected, so disable them when using iconv() for now.

Fri Jul 04 06:39:20 GMT 2008  Olly Betts <olly@survex.com>

	* omindex.cc: Handle UCS-2 and UTF-16 text files with a byte-order
	  mark (BOM).  Ignore any UTF-8 "byte-order" mark.
	* utf8convert.cc: Handle UCS-2/UTF-16 and explicit BE and LE forms in
	  the non-iconv code.
	* Makefile.am,utf8converttest.cc: Add unit tests of convert_to_utf8().

Fri Jun 27 04:43:18 GMT 2008  Olly Betts <olly@survex.com>

	* query.cc: Overhaul the $highlight colour combinations since some
	  were rather unreadable.  Reported by Joey Hess in Debian bug
	  #484456.

Sun Jun 01 15:12:02 GMT 2008  Olly Betts <olly@survex.com>

	* configure.ac: Update version to 1.0.7 to match 1.0 branch.

Sun May 25 14:56:41 GMT 2008  Olly Betts <olly@survex.com>

	* NEWS: Synchronise with 1.0 branch, and update from ChangeLog.

Sat May 17 11:42:26 GMT 2008  Olly Betts <olly@survex.com>

	* docs/omegascript.rst,docs/scriptindex.rst: Tweak mark-up so
	  generated HTML gets a non-empty title.

Sat May 10 11:14:20 GMT 2008  Olly Betts <olly@survex.com>

	* Makefile.am: omega_CPPFLAGS overrides AM_CPPFLAGS, so we need to
	  explicitly include AM_CPPFLAGS in omega_CPPFLAGS to get
	  CONFIGFILE_SYSTEM defined when building omega.

Fri May 09 19:27:21 GMT 2008  Olly Betts <olly@survex.com>

	* Makefile.am: Fix handling of any -I options needed for PCRE.

Sun May 04 19:12:08 GMT 2008  Olly Betts <olly@survex.com>

	* omindex.cc: Fix comment error regarding catdvi options.

Sat May 03 14:02:02 GMT 2008  Olly Betts <olly@survex.com>

	* xapian-omega.spec.in: Remove "www." from xapian.org and
	  oligarchy.co.uk URLs.

Sat May 03 13:55:35 GMT 2008  Olly Betts <olly@survex.com>

	* cgiparam.cc,htdig2omega,mbox2omega,omindex-config.cc: Update FSF
	  address.

Sat May 03 13:54:25 GMT 2008  Olly Betts <olly@survex.com>

	* gnu_getopt.h: Remove old copy of file which is no longer used - we
	  now share a copy with xapian-core via common/.

Sat May 03 10:42:27 GMT 2008  Olly Betts <olly@survex.com>

	* configure.ac: Fix header checks to pre-include <sys/types.h> which
	  Mac OS X needs for some other headers to work.

Sat May 03 10:41:18 GMT 2008  Olly Betts <olly@survex.com>

	* configure.ac: Improve code which prevents probing for f77, etc.

Fri May 02 17:52:44 GMT 2008  Olly Betts <olly@survex.com>

	* configure.ac: Fix to fail if --with-iconv is specified and libiconv
	  isn't, and we aren't using fink on Mac OS X.

Fri May 02 15:55:24 GMT 2008  Richard Boulton <richard@lemurconsulting.com>

	* configure.ac: If iconv isn't found, set with_iconv to "no", to
	  prevent USE_ICONV being set.  Was previously only doing this if
	  fink on OS X was found.

Fri May 02 14:14:07 GMT 2008  Richard Boulton <richard@lemurconsulting.com>

	* query.cc: Cast size to unsigned before division to avoid a
	  warning about signed overflow.

Fri May 02 14:08:39 GMT 2008  Richard Boulton <richard@lemurconsulting.com>

	* configure.ac: Synchronise code for working out warning flags used
	  for builds with that used for xapian-core.  Copes with different
	  formats of version number output by "gcc --version" which should
	  help to improve output.

Tue Apr 15 23:44:10 GMT 2008  Richard Boulton <richard@lemurconsulting.com>

	* query.cc: Catch only the specific error which indicates a need to
	  repeat a get_termfreq() call on the database instead of the mset.

Sun Apr 13 11:19:49 GMT 2008  Richard Boulton <richard@lemurconsulting.com>

	* freemem.h: Specify units of get_free_physical_memory().

Sun Apr 06 09:05:58 GMT 2008  Olly Betts <olly@survex.com>

	* freemem.cc: Fix latent compilation error on FreeBSD, pointed out by
	  Richard Boulton.

Mon Mar 31 02:00:48 GMT 2008  Olly Betts <olly@survex.com>

	* configure.ac: Update version to 1.0.6 to match latest release.

Wed Mar 12 07:04:56 GMT 2008  Olly Betts <olly@survex.com>

	* scriptindex.cc: Make deprecated "index=nopos" an error.

Mon Mar 10 03:37:30 GMT 2008  Olly Betts <olly@survex.com>

	* Makefile.am,diritor.cc,diritor.h,omindex.cc: Check for readdir()
	  failing.

Thu Mar 06 23:43:11 GMT 2008  Olly Betts <olly@survex.com>

	* common/: Update to latest revisions.
	* Makefile.am,diritor.h: Use safedirent.h not dirent.h and build
	  msvc_dirent.cc as part of omindex.

Wed Mar 05 23:16:23 GMT 2008  Olly Betts <olly@survex.com>

	* NEWS: Update to HEAD with un-backported changes kept separate.

Wed Mar 05 19:05:12 GMT 2008  Olly Betts <olly@survex.com>

	* NEWS: Update to 1.0 branch point.

Sat Feb 02 22:46:40 GMT 2008  Olly Betts <olly@survex.com>

	* query.cc: Add (C) notice for Thomas Viehmann.

Sat Feb 02 22:46:14 GMT 2008  Olly Betts <olly@survex.com>

	* omindex.cc: Back out random change committed by accident.

Sat Feb 02 21:23:07 GMT 2008  Olly Betts <olly@survex.com>

	* omindex.cc,query.cc: New OmegaScript commands $addfilter, $lower,
	  $upper.
	* docs/omegascript.rst: Document.  Improve formatting.

Fri Feb 01 01:45:26 GMT 2008  Olly Betts <olly@survex.com>

	* INSTALL: PCRE required.
	* docs/omegascript.rst: $transform{} now enabled.  Fixes bug#231.

Fri Feb 01 01:35:58 GMT 2008  Olly Betts <olly@survex.com>

	* Makefile.am,configure.ac,query.cc: Add PCRE as a requirement and
	  add $transform{} command (which has been in the code for ages but
	  disabled).

Sat Jan 19 02:01:02 GMT 2008  Olly Betts <olly@survex.com>

	* omindex.cc: Add support for DjVu files.
	* docs/overview.rst: Document.

Sat Jan 12 03:37:28 GMT 2008  Olly Betts <olly@survex.com>

	* freemem.cc: Check "defined HAVE_SYSMP" rather than just "HAVE_SYSMP".
	  This doesn't change behaviour, but fixes a compile warning on
	  platforms other than Linux and IRIX.

Fri Dec 21 02:13:49 GMT 2007  Olly Betts <olly@survex.com>

	* NEWS: Bump release date.

Thu Dec 20 21:40:34 GMT 2007  Olly Betts <olly@survex.com>

	* NEWS: Another update for 1.0.5.

Thu Dec 20 20:08:58 GMT 2007  Olly Betts <olly@survex.com>

	* Makefile.am,scriptindex.cc: Fix scriptindex to insert a ':' between
	  prefix and term using the same criteria which the QueryParser does.
	* scriptindex.cc,docs/scriptindex.rst: Action BOOLEAN now ignores an
	  empty input rather than adding the prefix as a term.  Action UNIQUE
	  now issues an warning for empty input but otherwise ignores it.

Thu Dec 20 17:44:57 GMT 2007  Olly Betts <olly@survex.com>

	* common/: Update to r9894 to pick up stringutils.cc.

Wed Dec 19 03:44:50 GMT 2007  Olly Betts <olly@survex.com>

	* NEWS,configure.ac: Update for 1.0.5.

Tue Dec 18 00:58:07 GMT 2007  Olly Betts <olly@survex.com>

	* NEWS: Update.

Thu Dec 13 01:38:43 GMT 2007  Olly Betts <olly@survex.com>

	* omindex.cc: Avoid rereading uncompressed AbiWord documents in order
	  to calculate their MD5 checksums.

Thu Dec 13 01:34:53 GMT 2007  Olly Betts <olly@survex.com>

	* omindex.cc: Improve comment wording.

Thu Dec 13 00:59:35 GMT 2007  Olly Betts <olly@survex.com>

	* docs/overview.rst: Document that omindex limits resources that
	  filter programs can use.  Also add a note welcoming suggestions
	  for additional reliable filter programs.

Wed Dec 12 23:49:27 GMT 2007  Olly Betts <olly@survex.com>

	* Makefile.am,freemem.cc,freemem.h,runfilter.cc: Limit filter programs
	  to 7/8 of free physical memory on platforms where we know how to
	  determine this (currently at least Linux, FreeBSD, IRIX, HP-UX;
	  probably Solaris and a few others too).  Fixes bug#111.

Wed Dec 12 18:20:34 GMT 2007  Olly Betts <olly@survex.com>

	* docs/termprefixes.rst: Note the version where we stopped generating
	  terms with a 'W' prefix (0.9.7).

Wed Dec 12 18:17:28 GMT 2007  Olly Betts <olly@survex.com>

	* docs/overview.rst: omindex hasn't generated "W"-prefix terms since
	  0.9.7, so remove the documentation saying it does!

Wed Dec 12 18:16:52 GMT 2007  Olly Betts <olly@survex.com>

	* docs/overview.rst: Update to mention how upper case in extensions is
	  handled.

Wed Dec 12 17:49:12 GMT 2007  Olly Betts <olly@survex.com>

	* omindex.cc: If an extension isn't found in the mime_map and contains
	  uppercase ASCII characters, see if the lower cased extension is in
	  the mime_map.

Wed Dec 12 02:09:02 GMT 2007  Olly Betts <olly@survex.com>

	* NEWS: Updated from ChangeLog in preparation for 1.0.5.

Mon Dec 10 23:27:40 GMT 2007  Olly Betts <olly@survex.com>

	* omindex.cc: '-f' is documented by --help as a short option for
	  '--follow', but wasn't previously actually recognised.

Tue Nov 20 13:08:19 GMT 2007  Olly Betts <olly@survex.com>

	* htmlparse.cc: Add "using namespace std;" to ensure that
	  std::strchr(), etc are imported into the global namespace.

Tue Nov 20 01:01:13 GMT 2007  Richard Boulton <richard@lemurconsulting.com>

	* commonhelp.cc,diritor.cc,htmlparse.cc,omega.cc,scriptindex.cc:
	  Add #include of cstring, to fix errors from gcc-4.3 snapshot.
	  Tidy include ordering in htmlparse.cc

Tue Nov 06 12:17:10 GMT 2007  Olly Betts <olly@survex.com>

	* docs/Makefile.am: No need to set SUFFIXES manually for suffixes used
	  in implicit rules.

Mon Nov 05 19:32:41 GMT 2007  Olly Betts <olly@survex.com>

	* configure.ac: Probe for rst2html.

Mon Nov 05 07:24:31 GMT 2007  Olly Betts <olly@survex.com>

	* Makefile.am,README,configure.ac,docs/,query.cc: Replace .txt docs
	  with Jenny's RST-ified versions.

Tue Oct 30 04:54:58 GMT 2007  Olly Betts <olly@survex.com>

	* NEWS,configure.ac: Update for 1.0.4.

Sat Oct 27 05:32:06 BST 2007  Olly Betts <olly@survex.com>

	* NEWS: Update.

Sat Oct 27 05:30:28 BST 2007  Olly Betts <olly@survex.com>

	* query.cc: On balance, it's more helpful to users to moan about a
	  template which tries to set the same user prefix as both boolean
	  and probabilistic, even if previous releases didn't.

Thu Oct 25 20:38:15 BST 2007  Olly Betts <olly@survex.com>

	* common/: Update to latest version.
	* query.cc: Remove STRINGIZE macro definition as this is now
	  defined by stringutils.h.

Fri Oct 19 16:17:47 BST 2007  Olly Betts <olly@survex.com>

	* query.cc: Fix for reverted add_prefix() API.

Sun Sep 30 22:12:46 BST 2007  Richard Boulton <richard@lemurconsulting.com>

	* query.cc: Use the new form of add_prefix() to avoid deprecation
	  warnings at compile time.  Carefully avoid calling
	  add_prefix(f,p,PREFIX_FILTER) for a prefix which has already been
	  set with add_prefix(f,p,PREFIX_INLINE), because this would cause
	  an error (and we wish to avoid changing semantics of omegascript
	  to avoid breaking existing scripts).
	* NEWS: Update

Fri Sep 28 15:48:50 BST 2007  Olly Betts <olly@survex.com>

	* NEWS: Final (?) update for 1.0.3.

Fri Sep 28 15:46:11 BST 2007  Olly Betts <olly@survex.com>

	* mbox2omega: Expand --help output.
	* docs/scriptindex.txt: Refer to mbox2omega as an example of how to
	  use scriptindex.

Fri Sep 28 03:18:25 BST 2007  Olly Betts <olly@survex.com>

	* NEWS: Update.

Fri Sep 28 03:15:11 BST 2007  Olly Betts <olly@survex.com>

	* configure.ac: Update for 1.0.3.  Use ustar format for tarball since
	  we have to for xapian-core anyway.

Fri Sep 28 02:42:28 BST 2007  Olly Betts <olly@survex.com>

	* ./: Update common SVN rev in svn:externals so the files are in
	  sync with xapian-core.

Wed Sep 19 16:09:36 BST 2007  Olly Betts <olly@survex.com>

	* NEWS: Update from ChangeLog entries since 1.0.2.

Sat Sep 08 19:24:48 BST 2007  Olly Betts <olly@survex.com>

	* configure.ac,runfilter.cc: Impose a 5 minute CPU time limit on
	  filter programs to prevent problems if a filter program goes into
	  an infinite loop on a malformed input.  Partly addresses bug#111.

Fri Sep 07 21:22:43 BST 2007  Olly Betts <olly@survex.com>

	* omindex.cc: Fix comment typos.

Fri Sep 07 20:56:50 BST 2007  Olly Betts <olly@survex.com>

	* docs/overview.txt,omindex.cc: Add supporting for indexing TeX DVI
	  files.

Thu Sep 06 20:59:57 BST 2007  Olly Betts <olly@survex.com>

	* query.cc: Fix bug in decimal fraction in $size for files >= 1M in
	  size.

Thu Sep 06 20:13:44 BST 2007  Olly Betts <olly@survex.com>

	* templates/query: Set HTML charset to utf-8 since that's what
	  databases now are by default.  Tidy up some HTML gremlins.
	  Restyle to use CSS to draw a "score bar" instead of using
	  images.  Rework the layout of each hit.  Add popup hints on
	  mouse-over for various items.

Thu Sep 06 18:12:07 BST 2007  Olly Betts <olly@survex.com>

	* scriptindex.cc: Fix line number tracking in dump files.

Thu Sep 06 18:06:28 BST 2007  Olly Betts <olly@survex.com>

	* docs/omegascript.txt,query.cc: Add $muldiv{A,B,C} which calculates
	  int(A*B/C).

Thu Sep 06 03:36:36 BST 2007  Olly Betts <olly@survex.com>

	* runfilter.cc: Fix file description.

Thu Sep 06 00:54:58 BST 2007  Olly Betts <olly@survex.com>

	* Makefile.am,omindex.cc,runfilter.cc,runfilter.h: Factor out the
	  stdout_to_string() function into its own source file.

Thu Sep 06 00:45:14 BST 2007  Olly Betts <olly@survex.com>

	* cgiparam.h,commonhelp.h,date.h,hashterm.h,htmlparse.h,loadfile.h,
	  md5wrap.h,metaxmlparse.h,myhtmlparse.h,namedentities.h,omega.h,
	  sample.h,utf8convert.h,utf8truncate.h,xmlparse.h: Add missing header
	  guards and standardise existing header guards to use the form
	  OMEGA_INCLUDED_FOO_H.

Thu Sep 06 00:24:54 BST 2007  Olly Betts <olly@survex.com>

	* myhtmlparse.cc: Add '#include <config.h>'.
	* omega.h: Don't '#include <config.h>'.

Mon Sep 03 19:16:37 BST 2007  Olly Betts <olly@survex.com>

	* docs/overview.txt,omindex.cc: Add support for indexing AbiWord
	  documents.

Thu Jul 05 00:37:35 BST 2007  Olly Betts <olly@survex.com>

	* NEWS: Final (?) update for 1.0.2.

Thu Jul 05 00:33:14 BST 2007  Olly Betts <olly@survex.com>

	* omindex.cc: Report files we aren't indexing because their extensions
	  aren't recognised.

Wed Jul 04 21:22:02 BST 2007  Richard Boulton <richard@lemurconsulting.com>

	* NEWS: Update with release date for release 1.0.2

Wed Jul 04 20:43:22 BST 2007  Richard Boulton <richard@lemurconsulting.com>

	* configure.ac: Bump version to 1.0.2.

Wed Jul 04 17:34:15 BST 2007  Olly Betts <olly@survex.com>

	* NEWS: Update.

Wed Jul 04 17:31:38 BST 2007  Olly Betts <olly@survex.com>

	* Makefile.am,omindex.cc,query.cc: Use stringutils.h from common.
	* ./: Update common SVN rev in svn:externals to get the latest
	  stringutils.h.
	* cgiparam.cc: Use string::resize() rather than assigning from a
	  substring of the string.

Mon Jul 02 16:42:01 BST 2007  Richard Boulton <richard@lemurconsulting.com>

	* htmlparsetest.cc,md5test.cc: Add #include <stdlib.h>, to get a
	  defintion for exit().  Fixes compilation with gcc-snapshot.

Thu Jun 28 18:05:18 BST 2007  Olly Betts <olly@survex.com>

	* omindex.cc: If --url isn't passed, default to "/", but print a
	  warning noting that this default has been used (at least for now).

Thu Jun 28 18:04:53 BST 2007  Olly Betts <olly@survex.com>

	* docs/scriptindex.txt: Fix typo.

Wed Jun 27 15:44:30 BST 2007  Richard Boulton <richard@lemurconsulting.com>

	* NEWS: Remove the items which aren't really interesting to users.

Wed Jun 27 14:26:26 BST 2007  Richard Boulton <richard@lemurconsulting.com>

	* common/: Update svn:externals property to use latest version.

	* NEWS: Updated.

Sat Jun 23 13:11:15 BST 2007  Olly Betts <olly@survex.com>

	* diritor.h: Delete random extra blank line.

Sat Jun 23 13:08:35 BST 2007  Olly Betts <olly@survex.com>

	* omega.cc,query.cc: Use Xapian::BAD_VALUENO.

Sat Jun 16 11:06:08 BST 2007  Richard Boulton <richard@lemurconsulting.com>

	* Makefile.am: Pass value of XAPIAN_CONFIG to distcheck, to ensure
	  that it works with uninstalled copies of Xapian.

Mon Jun 11 03:34:53 BST 2007  Olly Betts <olly@survex.com>

	* NEWS: Minor wording improvement.

Mon Jun 11 03:33:37 BST 2007  Olly Betts <olly@survex.com>

	* NEWS: Probably the final update for 1.0.1.

Sun Jun 10 22:00:23 BST 2007  Olly Betts <olly@survex.com>

	* configure.ac: Drop automake requirement to 1.8.3 to allow RPM spec
	  file to work on SLES 9.

Sun Jun 10 21:49:45 BST 2007  Olly Betts <olly@survex.com>

	* configure.ac: Bump version to 1.0.1.

Sun Jun 10 02:16:54 BST 2007  Olly Betts <olly@survex.com>

	* NEWS: Updated.

Sat Jun 09 15:20:25 BST 2007  Olly Betts <olly@survex.com>

	* Makefile.am,diritor.cc,diritor.h,omindex.cc: Under Linux (at least)
	  struct dirent can tell us the type of a directory entry for some
	  filing systems, so make use of this to avoid calling stat() (or
	  lstat()) unnecessarily - when indexing /usr/share/doc on my Linux
	  box, this saves about 14000 explicit calls to stat (leaving about
	  7000).

Thu Jun 07 01:40:43 BST 2007  Olly Betts <olly@survex.com>

	* NEWS: Update.

Wed Jun 06 15:45:33 BST 2007  Olly Betts <olly@survex.com>

	* docs/scriptindex.txt: Document that you can delete a document by
	  giving a new document which only contains the unique term.

Mon Jun 04 16:40:18 BST 2007  Richard Boulton <richard@lemurconsulting.com>

	* Makefile.am: Only add manpages to dist_man_MANS if we're not in
	  maintainer mode with documentation generation turned off.

Thu May 31 20:02:16 BST 2007  Olly Betts <olly@survex.com>

	* NEWS: Update.

Thu May 31 19:16:37 BST 2007  Olly Betts <olly@survex.com>

	* configure.ac: Relax automake requirement to 1.9.2 to allow RPM
	  building on RHEL 4.

Wed May 30 14:42:40 BST 2007  Olly Betts <olly@survex.com>

	* NEWS: Update for changes since 1.0.0.  Removed unused subheading
	  in 1.0.0 changes.

Wed May 30 10:24:57 BST 2007  Olly Betts <olly@survex.com>

	* query.cc: Fix handling of query parsing errors (broken by changes in
	  1.0.0).

Tue May 29 01:19:21 BST 2007  Olly Betts <olly@survex.com>

	* docs/overview.txt: We no longer use pstotext for PostScript, but
	  instead use ps2pdf followed by pdftotext, so update the docs to
	  reflect this.

Fri May 18 03:36:28 BST 2007  Olly Betts <olly@survex.com>

	* htmlparsetest.cc,myhtmlparse.cc: Fix bug in HTML parser - if the
	  text between tags consisted entirely of whitespace it would just be
	  ignored which could run words together.  Add regression test, plus
	  another test for other whitespace handling.

Thu May 17 22:27:47 BST 2007  Olly Betts <olly@survex.com>

	* NEWS: Final update before release.

Thu May 17 20:48:25 BST 2007  Olly Betts <olly@survex.com>

	* NEWS: Update.

Thu May 17 20:46:43 BST 2007  Olly Betts <olly@survex.com>

	* docs/termprefixes.txt: Update to include 'Z' prefix and mention
	  that 'R' and 'W' aren't used by Xapian now.

Thu May 17 19:11:04 BST 2007  Olly Betts <olly@survex.com>

	* configure.ac: Bump version to 1.0.0.

Thu May 17 18:11:19 BST 2007  Olly Betts <olly@survex.com>

	* common/: Update to latest xapian-core revision to pull in 2 argument
	  mkdir() wrapper for Mingw.

Thu May 17 03:29:44 BST 2007  Olly Betts <olly@survex.com>

	* Makefile.am,configure.ac: Add support for --disable-documentation
	  like xapian-core now has.
	* configure.ac: Only enable -Werror on --enable-maintainer-mode for
	  GCC 4 or newer, in line with change in xapian-core.

Thu May 17 03:22:10 BST 2007  Olly Betts <olly@survex.com>

	* NEWS: Update for 1.0.0.

Wed May 16 03:09:44 BST 2007  Olly Betts <olly@survex.com>

	* TODO: Update.

Tue May 15 18:50:47 BST 2007  Olly Betts <olly@survex.com>

	* configure.ac: Add AC_TYPE_PID_T.

Tue May 15 04:22:40 BST 2007  Olly Betts <olly@survex.com>

	* omindex.cc: Remove FIXME comment which has already been addressed.

Mon May 14 04:38:49 BST 2007  Olly Betts <olly@survex.com>

	* docs/omegascript.txt: Update docs for $prettyterm{TERM}.

Mon May 14 04:31:01 BST 2007  Olly Betts <olly@survex.com>

	* omega.cc,omega.h,query.cc,query.h: Rejig how $topterms and other
	  cases handle terms to fit with the new term generation scheme.
	  Add 'you' and 'your' as stopwords.

Thu May 10 04:48:43 BST 2007  Olly Betts <olly@survex.com>

	* ./: Update svn:externals to pull in r8538 of xapian-core's common
	  subdirectory.
	* Makefile.am: Add common/safe.cc to scriptindex_SOURCES.

Thu May 10 01:09:14 BST 2007  Olly Betts <olly@survex.com>

	* templates/,Makefile.am: The 'query' template no longer uses
	  $topterms by default - to get them, use the new 'topterms' template.
	  Also the template fragments which aren't intended for direct use
	  have been move to templates/inc/.
	* docs/overview.txt: Document what each of the OmegaScript templates
	  does.
	* docs/quickstart.txt: Assorted minor improvements.
	* xapian-omega.spec.in: Update to install templates/inc too.

Wed May 09 23:43:57 BST 2007  Olly Betts <olly@survex.com>

	* docs/omegascript.txt,query.cc: Instead of appending a dot to
	  indicate a stemmed term, wrap the term in double quotes.

Sun May 06 21:41:21 BST 2007  Olly Betts <olly@survex.com>

	* omindex.cc,scriptindex.cc: Removed commented out code for generating
	  "W" prefix terms for date searching.  We've never made use of them
	  in Omega, and we'll be moving to using DateMatchDecider by default
	  eventually anyway.

Sun May 06 16:00:47 BST 2007  Olly Betts <olly@survex.com>

	* configure.ac: Set version to mythical 0.9.99.

Sun May 06 15:52:08 BST 2007  Olly Betts <olly@survex.com>

	* Makefile.am,configure.ac,omega.spec.in,xapian-omega.spec.in:
	  Update RPM spec file to reflect tarball name change from omega
	  to xapian.omega (patch from Fabrice Colin).  Also rename omega.spec
	  to xapian-omega.spec (rpmbuild looks for any .spec file, but it's
	  more consistent to keep the names in step).

Fri May 04 19:52:44 BST 2007  Olly Betts <olly@survex.com>

	* omindex.cc,scriptindex.cc: Use new TermGenerator convenience methods
	  which take std::string instead of Utf8Iterator.

Fri May 04 13:32:11 BST 2007  Olly Betts <olly@survex.com>

	* Makefile.am,configure.ac,makemanpage.in: Use makemanpage to generate
	  manpages.

Fri May 04 13:30:36 BST 2007  Olly Betts <olly@survex.com>

	* commonhelp.cc: Add missing full stop in description of --stemmer.

Fri May 04 04:10:23 BST 2007  Olly Betts <olly@survex.com>

	* query.cc: Explicitly include stdlib.h since we use atoi().

Thu May 03 15:16:31 BST 2007  Olly Betts <olly@survex.com>

	* Makefile.am,indextext.cc,indextext.h,omindex.cc,scriptindex.cc:
	  Update to use new TermGenerator class.

Thu May 03 04:03:35 BST 2007  Olly Betts <olly@survex.com>

	* ./: Update svn:externals to pull rev8430 of xapian-core's common
	  subdirectory.
	* scriptindex.cc: Remove sleep() wrapper.

Wed May 02 03:26:38 BST 2007  Olly Betts <olly@survex.com>

	* docs/omegascript.txt,query.cc: Removed $freqs as it has been
	  deprecated for ages.

Wed May 02 03:19:18 BST 2007  Olly Betts <olly@survex.com>

	* docs/scriptindex.txt: Explicitly note that index=nopos is deprecated
	  (scriptindex already emits a warning).

Wed May 02 03:17:03 BST 2007  Olly Betts <olly@survex.com>

	* docs/cgiparams.txt: FMT isn't limited to just `a-z' - the
	  actual restriction is that it may not contain `..'.

Wed May 02 03:02:53 BST 2007  Olly Betts <olly@survex.com>

	* scriptindex.cc: Remove -q and -u options - they no longer do
	  anything and are only accepted for compatibility with really old
	  versions (0.6.1 and earlier and 0.7.5 and earlier respectively).

Wed Apr 25 21:47:48 BST 2007  Olly Betts <olly@survex.com>

	* Makefile.am: omega doesn't need indextext.cc.

Wed Apr 25 21:46:25 BST 2007  Olly Betts <olly@survex.com>

	* query.cc: Remove unused `#include "indextext.h"'.

Wed Apr 25 02:37:15 BST 2007  Olly Betts <olly@survex.com>

	* Makefile.am,configure.ac: Add support like xapian-core has for
	  `configure --enable-quiet', `make QUIET=' and `make QUIET=y'.

Mon Apr 23 15:42:24 BST 2007  Olly Betts <olly@survex.com>

	* date.cc,datematchdecider.cc,utils.cc: Fix compilation with GCC 4.3
	  snapshot.

Mon Apr 23 15:38:00 BST 2007  Olly Betts <olly@survex.com>

	* portability/mkdtemp.cc: config.h should always be included first and
	  with angle brackets.  Use safeerrno.h not errno.h.  No special
	  headers are required here for __CYGWIN__, and safesysstat.h provides
	  a two argument wrapper for mkdir, so we don't need any
	  __WIN32__-specific magic either.

Mon Apr 23 12:14:01 BST 2007  Richard Boulton <richard@lemurconsulting.com>

	* portability/mkdtemp.cc: Patch from Charlie Hull to fix windows
	  compilation.
	* scriptindex.cc: #include <time.h> in scriptindex.cc for
	  localtime().

Sat Apr 21 23:31:02 BST 2007  Olly Betts <olly@survex.com>

	* strcasecmp.h: New header containing magic to provide strcasecmp()
	  and strncasecmp().
	* query.cc,utf8convert.cc: Use strcasecmp.h.
	* Makefile.am,cdb_init.cc,cdb_int.h,configfile.cc,getopt.cc,
	  loadfile.cc,md5wrap.cc,omega.cc,omindex-config.cc,omindex.cc,
	  query.cc,scriptindex.cc,utf8convert.cc: Add xapian-core's common/
	  subdirectory as an svn:external so we can (a) share copies of
	  gnu_getopt.h and getopt.cc and (b) make use of the "safeunistd.h"
	  and friends.

Sat Apr 21 23:06:49 BST 2007  Olly Betts <olly@survex.com>

	* metaxmlparse.cc,metaxmlparse.h: Fix summary comments at the top of
	  these two files.

Sat Apr 21 20:42:03 BST 2007  Olly Betts <olly@survex.com>

	* omindex.cc: xapian.h no longer pulls in time.h, which exposes that
	  we weren't explicitly including it here!

Sat Apr 21 20:27:43 BST 2007  Olly Betts <olly@survex.com>

	* configure.ac: We require automake 1.9.5 for xapian-core, so require
	  it here too for consistency.  Turn on automake -Wportability option.

Sat Apr 21 20:24:17 BST 2007  Olly Betts <olly@survex.com>

	* configure.ac: Probe for ssize_t and mode_t and define replacements
	  if we don't find them.

Fri Apr 20 14:38:57 BST 2007  Olly Betts <olly@survex.com>

	* datematchdecider.h,omega.h,datematchdecider.cc: Update return
	  types of MatchDecider and ExpandDecider subclasses.

Wed Apr 18 23:44:36 BST 2007  Olly Betts <olly@survex.com>

	* utf8convert.cc: Fix to compile when USE_ICONV isn't defined (to_utf8
	  is now in the Xapian::Unicode namespace).

Wed Apr 18 23:15:26 BST 2007  Olly Betts <olly@survex.com>

	* docs/cgiparams.txt,query.cc: Remove "bias_weight" and
	  "bias_halflife" CGI parameters since they rely on
	  Enquire::set_bias() which has been removed.

Tue Apr 17 21:45:40 BST 2007  Richard Boulton <richard@lemurconsulting.com>

	* Makefile.am: Link htmlparsetest with Xapian library to get access
	  to noascii_to_utf8.

Tue Apr 17 02:22:42 BST 2007  Olly Betts <olly@survex.com>

	* htmlparse.cc: nonascii_to_utf8 is now in the public API.

Tue Apr 17 00:55:17 BST 2007  Olly Betts <olly@survex.com>

	* Makefile.am,htmlparse.cc,indextext.cc,indextext.h,query.cc,sample.cc,
	  scriptindex.cc,tclUniData.cc,tclUniData.h,utf8convert.cc,utf8itor.cc,
	  utf8itor.h,utf8test.cc: Use the new Unicode API routines in the core
	  Xapian library instead of local copies.

Thu Apr 12 17:04:07 BST 2007  Olly Betts <olly@survex.com>

	* Makefile.am: omega and scriptindex both need tclUniData.cc.

Sat Mar 31 19:58:29 BST 2007  Olly Betts <olly@survex.com>

	* query.cc: $filesize{0} is now "0 bytes", $filesize{1} is now "1
	  byte", $filesize{SIZE} where SIZE is negative is now "".  Fix
	  "comparison of signed and unsigned" warning.  Use "%c" to generate
	  the fractional part.
	* docs/omegascript.txt: Document that $filesize{SIZE} is "" when SIZE
	  is negative.

Sat Mar 31 18:25:55 BST 2007  Olly Betts <olly@survex.com>

	* query.cc: Ensure that the result of snprintf is zero terminated
	  since MSVC's snprintf is broken (by design it seems).
	* query.cc,docs/omegascript.txt: $filesize enhanced to return a
	  decimal point for K, M, and G (e.g. "2.1K" and "4.0M" rather than
	  "2K" and "4M").

Fri Mar 30 19:57:00 BST 2007  Olly Betts <olly@survex.com>

	* portability/mkdtemp.cc: Fixes for mingw.

Fri Mar 30 02:22:59 BST 2007  Olly Betts <olly@survex.com>

	* Makefile.am,scriptindex.cc,utf8truncate.cc,utf8truncate.h: The
	  "truncate" action now knows not to chop off a multibyte utf-8
	  character.

Fri Mar 30 02:19:05 BST 2007  Olly Betts <olly@survex.com>

	* Makefile.am,omindex.cc,sample.cc,sample.h: New sample generating
	  function which normalises all runs of whitespace to a single space,
	  and fixes invalid utf-8 in the sample.  This means we can now index
	  an iso-8859-1 text file and mostly get the same results as if it
	  were utf-8!

Thu Mar 29 23:12:20 BST 2007  Olly Betts <olly@survex.com>

	* scriptindex.cc: Fix optimisation of "load truncate=N" to actually
	  work!

Thu Mar 29 18:54:11 BST 2007  Olly Betts <olly@survex.com>

	* configure.ac: Probe for mkdtemp.
	* Makefile.am: Add portability/mkdtemp.cc to omindex_SOURCES if
	  configure didn't detect it.
	* omindex.cc: Prototype mkdtemp if configure didn't detect it.

Thu Mar 29 18:47:50 BST 2007  Olly Betts <olly@survex.com>

	* portability/mkdtemp.cc: Fix to compile as C++.  Replace isdigit()
	  with a simple range test to avoid locale related quirks.

Thu Mar 29 18:28:25 BST 2007  Olly Betts <olly@survex.com>

	* portability/mkdtemp.cc: Add portable implementation of mkdtemp for
	  use on platforms which don't supply it.

Thu Mar 29 17:22:18 BST 2007  Olly Betts <olly@survex.com>

	* omindex.cc: Index PostScript by converting to PDF with ps2pdf and
	  then indexing that.  This allows us to index PostScript files
	  containing Unicode characters outside of iso-8859-1, and also
	  means we now get metadata from PostScript files.

Thu Mar 29 03:14:55 BST 2007  Olly Betts <olly@survex.com>

	* omega.spec.in: Update to handle documentation being installed in
	  $prefix/share/doc/xapian-omega.

Tue Mar 27 21:42:19 BST 2007  Olly Betts <olly@survex.com>

	* configure.ac: datarootdir is new in 2.60 too, so use datadir when
	  setting docdir for 2.59.

Mon Mar 26 15:47:53 BST 2007  Olly Betts <olly@survex.com>

	* configure.ac: Add code to ensure that docdir is set for autoconf
	  2.59 (starting from 2.60, it is defined as standard).
	* Makefile.am: Use docdir for installing docs.  This means that the
	  documentation now goes in $prefix/share/doc/xapian-omega rather
	  than $prefix/share/doc/omega, which is better really.

Sat Mar 24 17:21:32 GMT 2007  Olly Betts <olly@survex.com>

	* query.cc: Prefer static char[] to static char * (gives better
	  generated code).

Sat Mar 24 17:19:18 GMT 2007  Olly Betts <olly@survex.com>

	* omega.cc: Prefer static char[] to static char * (gives better
	  generated code).

Sat Mar 24 17:16:49 GMT 2007  Olly Betts <olly@survex.com>

	* configfile.cc: Prefer static char[] to static char * (gives better
	  generated code).

Thu Mar 22 01:11:52 GMT 2007  Olly Betts <olly@survex.com>

	* configure.ac: Eliminate libtool probe code for f77, gcj, and rc
	  which speeds up configure and knocks 29% off its size.

Tue Mar 06 01:56:00 GMT 2007  Olly Betts <olly@survex.com>

	* configure.ac: Bump version number to 0.9.10 so that snapshots don't
	  look older than releases.

Sun Mar 04 14:42:18 GMT 2007  Olly Betts <olly@survex.com>

	* TODO: Remove entries which have already been done!

Sat Mar 03 02:24:42 GMT 2007  Olly Betts <olly@survex.com>

	* utf8test.cc: Add single utf-8 sequence decoding tests.

Fri Mar 02 00:18:09 GMT 2007  Olly Betts <olly@survex.com>

	* configure.ac: Perform a link test for posix_fadvise to fix
	  misdetection on HP-UX.

Thu Mar 01 21:48:57 GMT 2007  Olly Betts <olly@survex.com>

	* utf8itor.h: Add cast to suppress warning from aCC.

Thu Mar 01 21:00:56 GMT 2007  Olly Betts <olly@survex.com>

	* configure.ac: Check we can link with libiconv, not just compile.
	  Some of the HP-UX hosts in the HP testdrive seem to have headers
	  but no matching library.

Thu Mar 01 18:02:37 GMT 2007  Olly Betts <olly@survex.com>

	* myhtmlparse.cc: Remove unused function.  Move "#include <string.h>"
	  before any code.

Thu Feb 22 15:45:25 GMT 2007  Olly Betts <olly@survex.com>

	* configure.ac: xapian-config --cxxflags now includes -ptused for
	  SGI's C++ compiler, so we don't need to probe for it here.

Wed Feb 21 15:17:07 GMT 2007  Olly Betts <olly@survex.com>

	* docs/termprefixes.txt: Expand section on boolean prefixes, showing
	  how to generate them using scriptindex, and how to allow them to be
	  selected in an HTML form.

Mon Feb 19 12:51:24 GMT 2007  Olly Betts <olly@survex.com>

	* configure.ac: Previous fix doesn't work.  Just drop -O2 instead -
	  users of SGI's CC can specify "./configure CXXFLAGS=-O2" is they
	  want optimisation.

Sun Feb 18 21:44:09 GMT 2007  Olly Betts <olly@survex.com>

	* configure.ac: For SGI's CC, -g overrides -g3 if it comes afterwards,
	  so we need to modify CXXFLAGS rather than just setting AM_CXXFLAGS.

Sat Feb 17 19:25:04 GMT 2007  Olly Betts <olly@survex.com>

	* docs/overview.txt,omindex.cc: Add support for indexing MS Works
	  documents using wps2text (part of libwps).

Sat Feb 17 19:06:03 GMT 2007  Olly Betts <olly@survex.com>

	* omindex.cc: Don't index empty files.

Fri Feb 16 21:14:35 GMT 2007  Olly Betts <olly@survex.com>

	* NEWS: Add note that Omega < 0.8.0 NEWS entries are in the
	  xapian-core NEWS file.

Fri Feb 16 20:34:10 GMT 2007  Olly Betts <olly@survex.com>

	* indextext.cc: Now I've fixed the bug in UTF-8 decoding, the check
	  for zero length terms is no longer required.

Fri Feb 16 19:34:48 GMT 2007  Olly Betts <olly@survex.com>

	* tclUniData.h,utf8itor.h: The tcl unicode routines only have tables
	  for characters in the BMP.  For other characters, assume they're
	  word characters, but can't be forced to lowercase.

Fri Feb 16 19:19:11 GMT 2007  Olly Betts <olly@survex.com>

	* utf8itor.cc: Fix bug in decoding of 4 byte utf-8 sequences
	  - the returned value was 0x400000 too large!  Fixes bug#106.

Thu Feb 15 19:42:36 GMT 2007  Olly Betts <olly@survex.com>

	* indextext.cc,query.cc: Keep embedded apostrophe's in terms rather
	  than relying on generating a phrase search for them.

Thu Feb 15 05:38:12 GMT 2007  Olly Betts <olly@survex.com>

	* Makefile.am,datematchdecider.cc,datematchdecider.h,
	  docs/cgiparams.txt,query.cc: Add an alternative implementation
	  of date range filtering which uses a MatchDecider.  This allows
	  everything that the existing implementation does, plus you can
	  support sorting on a choice of dates (e.g. first published or
	  last updated), and filtering works to a resolution of a minute
	  rather than a day.  Since omindex now adds the last modified
	  date as value 0, this will work with omindex.

Thu Feb 15 04:38:32 GMT 2007  Olly Betts <olly@survex.com>

	* configure.ac: SGI's CC needs -g3 instead of -g if we want to use
	  any -O option.

Sat Feb 10 20:53:14 GMT 2007  Olly Betts <olly@survex.com>

	* md5.cc: Fix reversed preprocessor conditional so that we generate
	  correct MD5 checksums on big endian platforms.

Sat Feb 10 20:19:23 GMT 2007  Olly Betts <olly@survex.com>

	* md5.cc: No need to byte swap when we've just zero filled!

Sat Feb 10 18:54:33 GMT 2007  Olly Betts <olly@survex.com>

	* indextext.cc,query.cc: Prefer Xapian::Stem::operator() to
	  Xapian::Stem::stem_word().

Fri Feb 09 05:53:29 GMT 2007  Olly Betts <olly@survex.com>

	* docs/omegascript.txt: Rewrite introductory paragraph.  Note that
	  whitespace is significant, and add explicit warning to $setmap.

Mon Jan  1 01:56:56 GMT 2007  Richard Boulton <richard@lemurconsulting.com>

	* indextext.cc: Fix parsing of text containing certain unicode
	  characters.  Such text could have resulted in zero length terms
	  being added to documents.  (The minimal example I found causing
	  this problem was a document containing only the unicode character
	  0x28a0f, which is a CJK Unified Ideograph).

	  Addresses bug #106, though may not be a complete fix - see the
	  bug for details.

Sun Dec 31 17:22:56 GMT 2006  Richard Boulton <richard@lemurconsulting.com>

	* scriptindex.cc: Update short option list for scriptindex to match
	  documented usage (-h, -V and -s were not working).

Thu Dec 21 14:57:28 GMT 2006  Olly Betts <olly@survex.com>

	* query.cc: Remove support for xB, xDATE1, xDATE2, xDAYSMINUS,
	  and xDEFAULTOP which were deprecated in favour of xFILTER in
	  0.7.5 (over 3 years ago).

Thu Dec 21 14:52:38 GMT 2006  Olly Betts <olly@survex.com>

	* docs/cgiparams.txt: Remove documentation of the removed deprecated
	  aliases.

Thu Dec 21 14:39:04 GMT 2006  Olly Betts <olly@survex.com>

	* omega.cc,query.cc: Remove deprecated aliases for CGI parameters
	  (deprecated in 0.6.3 or 0.6.5, more than 3.5 years ago):
	  RAW_SEARCH (now RAWSEARCH), DATE1 (now START), DATE2 (now END),
	  DAYSMINUS (now SPAN but with slightly different semantics),
	  and MIN_HITS (now MINHITS).

Thu Dec 21 01:04:00 GMT 2006  Olly Betts <olly@survex.com>

	* utf8convert.cc: Fix headers included for iconv and not-iconv.

Wed Dec 20 23:53:41 GMT 2006  Olly Betts <olly@survex.com>

	* configure.ac,utf8convert.cc: If iconv isn't found by configure, fall
	  back on simple conversion routines which handle iso-8859-1.
	  Configuring --without-iconv forces these routines to be used.
	  Configuring --with-iconv forces configure to fail if it can't find
	  iconv.

Tue Dec 19 20:35:04 GMT 2006  Olly Betts <olly@survex.com>

	* utf8itor.h: Need <string.h> for strlen.

Tue Dec 19 19:53:52 GMT 2006  Olly Betts <olly@survex.com>

	* Makefile.am,configure.ac: Add "-liconv" if it's needed.  If we're on
	  OS X, also check for libiconv installed with fink.

Fri Dec 15 05:43:40 GMT 2006  Olly Betts <olly@survex.com>

	* values.h: Add include guard.

Sun Dec 10 04:33:26 GMT 2006  Olly Betts <olly@survex.com>

	* query.cc: Fix $substr{} with negative start to actually work.  Fix
	  $substr{} to never cause a C++ exception.
	* docs/omegascript.txt,query.cc: Enhance $substr{} to accept a
	  negative length (meaning to count back from the end of the string).

Sun Dec 10 03:05:09 GMT 2006  Olly Betts <olly@survex.com>

	* commonhelp.cc: "--help" now says that the default stemming language
	  is "english"

Thu Nov 16 23:06:25 GMT 2006  Olly Betts <olly@survex.com>

	* docs/omegascript.txt,query.cc,utils.cc,utils.h: Add $weight command
	  to OmegaScript which returns the raw document weight - mostly useful
	  for debugging purposes.

Thu Nov 16 04:02:10 GMT 2006  Olly Betts <olly@survex.com>

	* omega.spec.in: Remove "." from the end of the Summary.

Thu Nov 16 03:03:25 GMT 2006  Olly Betts <olly@survex.com>

	* configure.ac: As of xapian-core 0.8.0, XO_LIB_XAPIAN doesn't need to
	  be called with arguments if you want a hard requirement on xapian,
	  so remove the arguments.

Thu Nov 16 02:07:31 GMT 2006  Olly Betts <olly@survex.com>

	* configure.ac: Change the project name to "xapian-omega" since that's
	  what the RPMs and Debian packages call it (there's a Rogue-like game
	  called Omega).

Thu Nov 16 02:01:55 GMT 2006  Olly Betts <olly@survex.com>

	* omega.cc: Fix backwards setting of sort_after.  Fix generation of
	  sort setup flags for filters.

Thu Nov 16 01:21:32 GMT 2006  Olly Betts <olly@survex.com>

	* docs/cgiparams.txt,omega.cc,omega.h,query.cc: Implement new CGI
	  parameters for finer control of sorting and ranking - SORTAFTER
	  and DOCIDORDER.
	* omega.cc: Set up the filters variable so we know to revert to
	  page 1 if the sorting options are changed.

Tue Nov 14 15:27:09 GMT 2006  Olly Betts <olly@survex.com>

	* md5test.cc: Need <stdio.h> for sprintf.

Tue Nov 14 03:19:13 GMT 2006  Olly Betts <olly@survex.com>

	* configure.ac: Note a couple of platforms which take the different
	  iconv input types.

Tue Nov 14 03:16:37 GMT 2006  Olly Betts <olly@survex.com>

	* configure.ac,utf8convert.cc: The input pointer to iconv can be
	  either "char **" or "const char **" so probe at configure time.

Mon Nov 13 20:22:50 GMT 2006  Olly Betts <olly@survex.com>

	* utf8convert.cc: Need <algorithm> for swap().

Mon Nov 13 02:27:51 GMT 2006  Olly Betts <olly@survex.com>

	* Makefile.am,md5test.cc: Add tests for md5 code.

Mon Nov 13 02:06:51 GMT 2006  Olly Betts <olly@survex.com>

	* Merge in utf8 branch:

	Fri Sep 15 06:03:50 BST 2006  Olly Betts <olly@survex.com>

		* utf8convert.cc: Compilation fix for Sun C++.

	Thu Sep 14 23:55:20 BST 2006  Olly Betts <olly@survex.com>

		* Makefile.am,htmlparse.cc,htmlparse.h,indextext.cc,
		  indextext.h,makesymboltabh.pl,myhtmlparse.cc,myhtmlparse.h,
		  namedentities.h,omindex.cc,query.cc,scriptindex.cc,
		  symboltab.h,tclUniData.cc,tclUniData.h,utf8convert.cc,
		  utf8convert.h,utf8itor.cc,utf8itor.h, utf8test.cc: Convert
		  to work in UTF-8.

Thu Nov 09 00:20:19 GMT 2006  Olly Betts <olly@survex.com>

	* NEWS,configure.ac: Update for 0.9.9.

Wed Nov 08 22:45:10 GMT 2006  Olly Betts <olly@survex.com>

	* omega.spec.in: Run "autoreconf --force" to avoid rpath on x86_64
	  FC6.

Sun Nov 05 17:08:48 GMT 2006  Olly Betts <olly@survex.com>

	* scriptindex.cc: The "date" action was modifying the value it
	  operated on, which it isn't meant to do - fixed.

Sun Nov 05 02:25:48 GMT 2006  Olly Betts <olly@survex.com>

	* query.cc: Report an error if $setmap is called with an even number
	  of parameters.

Thu Nov 02 16:08:27 GMT 2006  Olly Betts <olly@survex.com>

	* NEWS,configure.ac: Update for 0.9.8.

Thu Nov 02 15:43:31 GMT 2006  Olly Betts <olly@survex.com>

	* configure.ac: Update comment about "-ptused".

Wed Nov 01 16:23:13 GMT 2006  Olly Betts <olly@survex.com>

	* cdb_init.cc: Fix warning in mingw build.

Wed Nov 01 13:43:54 GMT 2006  Olly Betts <olly@survex.com>

	* cdb_init.cc,query.cc: Fix warnings.

Wed Nov 01 04:00:20 GMT 2006  Olly Betts <olly@survex.com>

	* md5.cc,md5.h: Fix warnings about changing alignment requirements
	  when casting pointers.

Tue Oct 31 02:47:23 GMT 2006  Olly Betts <olly@survex.com>

	* cdb_init.cc,configure.ac,getopt.cc,omega.cc,query.cc,scriptindex.cc:
	  Enable more warnings for GCC (and fix them in the code).  Enable
	  appropriate warnings for Intel's C++ compiler.

Tue Oct 31 00:02:19 GMT 2006  Olly Betts <olly@survex.com>

	* htmlparsetest.cc,omindex.cc: Fix GCC warnings.

Mon Oct 30 23:57:09 GMT 2006  Olly Betts <olly@survex.com>

	* query.cc: $substr where the start is negative and longer than the
	  string (e.g. $substr{abcd,-5,1}) should now work as intended.

Mon Oct 30 21:02:18 GMT 2006  Olly Betts <olly@survex.com>

	* scriptindex.cc: Fix GCC warnings uncovered by actually substituting
	  AM_CXXFLAGS.

Mon Oct 30 21:01:26 GMT 2006  Olly Betts <olly@survex.com>

	* configure.ac: Actually substitute AM_CXXFLAGS in the Makefile.
	* configure.ac: Fix AM_CXXFLAGS for IRIX.

Sat Oct 28 12:31:31 BST 2006  Olly Betts <olly@survex.com>

	* myhtmlparse.cc: Add missing "#include <ctype.h>".

Sat Oct 28 02:23:09 BST 2006  Olly Betts <olly@survex.com>

	* htmlparse.cc,indextext.cc,indextext.h,myhtmlparse.cc,omega.cc,
	  omega.h,omindex.cc,query.cc,scriptindex.cc: Ensure that we always
	  pass an unsigned char value to isupper(), toupper(), etc as they
	  are undefined on other values (glibc makes them work for signed
	  char values too, but this is an extension).

Fri Oct 27 00:36:34 BST 2006  Olly Betts <olly@survex.com>

	* configure.ac,md5.h,values.h: HAVE_STDINT_H is already defined
	  by autoconf based on trying the C compiler with AC_CHECK_HEADERS
	  so define HAVE_WORKING_STDINT_H instead.

Wed Oct 25 01:36:43 BST 2006  Olly Betts <olly@survex.com>

	* configure.ac: Need a more sophisticated test for the stdint.h
	  problem on IRIX.

Tue Oct 24 02:12:13 BST 2006  Olly Betts <olly@survex.com>

	* metaxmlparse.cc,omega.h: Fix warnings from SGI's C++ compiler.

Tue Oct 24 02:11:11 BST 2006  Olly Betts <olly@survex.com>

	* htmlparse.cc,query.cc,scriptindex.cc: Remove unused static
	  functions.

Tue Oct 24 01:51:05 BST 2006  Olly Betts <olly@survex.com>

	* configure.ac: Pass magic options to SGI's C++ compiler to allow
	  linking of templates to work.

Tue Oct 24 00:46:06 BST 2006  Olly Betts <olly@survex.com>

	* configure.ac: IRIX doesn't allow stdint.h to be included from C++
	  code, so we need a smarter configure test than AC_CHECK_HEADERS.

Sun Oct 22 03:30:11 BST 2006  Olly Betts <olly@survex.com>

	* configure.ac: Tell AC_CHECK_HEADERS to suppress its backward
	  compatibility mode, so it only checks headers with the compiler.
	  This speeds up configure a little, and is what we do elsewhere.

Tue Oct 10 17:21:13 BST 2006  Olly Betts <olly@survex.com>

	* NEWS: Update for actual 0.9.7 release.

Mon Oct 09 18:26:14 BST 2006  Olly Betts <olly@survex.com>

	* docs/termprefixes.txt: "$setmap{title,S}" should be
	  "$setmap{prefix,title,S}".

Sun Oct 08 21:43:16 BST 2006  Olly Betts <olly@survex.com>

	* NEWS,configure.ac: Update for 0.9.7.

Fri Sep 15 16:56:49 BST 2006  Olly Betts <olly@survex.com>

	* cgiparam.cc: Compilation fix for Sun C++.

Fri Sep 15 06:00:50 BST 2006  Olly Betts <olly@survex.com>

	* configure.ac,query.cc: Compilation fix for Sun C++.

Thu Sep 14 15:41:33 BST 2006  Olly Betts <olly@survex.com>

	* htmlparse.cc: Include <stdlib.h> so atoi() is prototyped.

Wed Sep 13 16:37:32 BST 2006  Olly Betts <olly@survex.com>

	* configure.ac,md5.h,values.h: Use stdint.h if we have it.

Tue Sep 12 11:57:16 BST 2006  Olly Betts <olly@survex.com>

	* myhtmlparse.cc: Need "#include <string.h>" for strchr.

Mon Sep 11 20:24:27 BST 2006  Olly Betts <olly@survex.com>

	* values.h: Only want our own ntohl for MS Windows.

Mon Sep 11 16:36:54 BST 2006  Olly Betts <olly@survex.com>

	* omega.cc,query.cc: Now xapian-config will switch Sun's C++ compiler
	  into ANSI C++ compliant mode, so clean out all our special cased
	  bits of code.

Mon Sep 11 14:23:44 BST 2006  Olly Betts <olly@survex.com>

	* md5.h,values.h: Apply previous fix for DJGPP too.

Sun Sep 10 19:04:17 BST 2006  Olly Betts <olly@survex.com>

	* md5.h,values.h: Using htonl from winsock.h requires use to link
	  with the winsock DLL, which is overkill so just add a simple
	  implementation for htonl - we know MS Windows is little-endian.

Sat Sep 09 21:48:22 BST 2006  Olly Betts <olly@survex.com>

	* md5.h,values.h: Sigh, winsock.h uses u_long instead of uint32_t
	  in the htonl prototype.

Sat Sep 09 19:19:15 BST 2006  Olly Betts <olly@survex.com>

	* omindex.cc: Fix typo in previous commit.

Sat Sep 09 17:11:40 BST 2006  Olly Betts <olly@survex.com>

	* configure.ac,omindex.cc: Mingw doesn't have sys/wait.h or
	  WEXITSTATUS.

Sat Sep 09 16:44:29 BST 2006  Olly Betts <olly@survex.com>

	* md5.h,values.h: On MS Windows, we need to #include <winsock.h>.

Fri Sep 08 08:01:15 BST 2006  Olly Betts <olly@survex.com>

	* query.cc: Sun C++'s std::count() isn't very "std" -- it has the
	  wrong prototype!

Fri Sep 08 03:39:14 BST 2006  Olly Betts <olly@survex.com>

	* md5.h,values.h: openbsd needs arpa/inet.h to be included before
	  netinet/in.h.

Wed Sep 06 21:31:33 BST 2006  Olly Betts <olly@survex.com>

	* md5wrap.cc: #include <unistd.h>

Wed Sep 06 18:03:23 BST 2006  Olly Betts <olly@survex.com>

	* Makefile.am: Ship values.h.

Wed Sep 06 03:52:27 BST 2006  Olly Betts <olly@survex.com>

	* configfile.cc: Changed my mind - don't allow comments on the end of
	  lines.
	* docs/overview.txt: Document that omega.conf can have comments and
	  blank lines in.

Wed Sep 06 03:46:16 BST 2006  Olly Betts <olly@survex.com>

	* configfile.cc,omega.conf: Fix code which reads omega.conf to be line
	  based as documented rather than the wacky whitespace based scheme
	  that was actually implemented.  Allow "#" comments and blank lines
	  in omega.conf.

Wed Sep 06 01:26:17 BST 2006  Olly Betts <olly@survex.com>

	* omindex.cc: If popen() fails, treat it as a read error.

Wed Sep 06 00:49:47 BST 2006  Olly Betts <olly@survex.com>

	* omindex.cc: Fix escaping of filenames to cast characters to
	  "unsigned char" so that isalnum() works correctly everywhere.
	  Not a security hole as dangerous characters were still being
	  escaped.

Tue Sep 05 06:49:30 BST 2006  Olly Betts <olly@survex.com>

	* Makefile.am: Run htmlparsetest on "make check".

Tue Sep 05 06:46:18 BST 2006  Olly Betts <olly@survex.com>

	* Makefile.am,htmlparse.cc,htmlparse.h,metaxmlparse.cc,metaxmlparse.h,
	  myhtmlparse.h,omindex.cc,xmlparse.cc,xmlparse.h: Parse the XML from
	  OpenDocument and OpenOffice using new subclasses of HtmlParser.
	  Only extract meta.xml once.

Tue Sep 05 06:45:02 BST 2006  Olly Betts <olly@survex.com>

	* Makefile.am,htmlparsetest.cc: Add htmlparsetest which tests the
	  MyHtmlParser class.

Tue Sep 05 04:36:46 BST 2006  Olly Betts <olly@survex.com>

	* omindex.cc: Note UTF-8 runes for pdfinfo and pdftotext.

Tue Sep 05 04:29:21 BST 2006  Olly Betts <olly@survex.com>

	* omindex.cc: Only run pdfinfo once and pull out the
	  fields we want using string operations, instead of
	  running it twice filtered through sed.

Tue Sep 05 03:53:00 BST 2006  Olly Betts <olly@survex.com>

	* htmlparse.cc,htmlparse.h: Don't get confused by "a<b" in
	  Javascript in a <script> tag.  Fixes bug#91.

Sat Sep 02 04:29:12 BST 2006  Olly Betts <olly@survex.com>

	* omindex.cc: Call pclose() not fclose() on a FILE* obtained from
	  popen().  If a filter program isn't installed, then don't try it
	  again for the same extension (not perfect but an improvement -
	  previously we indexed an empty document!)

Sat Sep 02 02:07:30 BST 2006  Olly Betts <olly@survex.com>

	* Makefile.am,configure.ac,docs/omegascript.txt,md5.cc,md5.h,
	  md5wrap.cc,md5wrap.h,omindex.cc,query.cc,values.h: Generate
	  an MD5 checksum of each file indexed and store it in value #1
	  to allow duplicates to be collapsed.  Add $pack and $unpack
	  OmegaScript commands to allow big endian binary values to
	  be encoded and decoded.  Add the file last modified time
	  as value #0.

Fri Sep 01 04:37:09 BST 2006  Olly Betts <olly@survex.com>

	* omindex.cc: Tweak comment and whitespace.

Fri Sep 01 04:19:39 BST 2006  Olly Betts <olly@survex.com>

	* README: Update reference to "CVS" to say "SVN".

Thu Aug 31 20:22:33 BST 2006  Olly Betts <olly@survex.com>

	* loadfile.cc: #include <algorithm> for std::min().

Thu Aug 31 02:35:36 BST 2006  Olly Betts <olly@survex.com>

	* loadfile.cc: More missing #include-s.

Thu Aug 31 01:53:31 BST 2006  Olly Betts <olly@survex.com>

	* loadfile.cc: Add #include <unistd.h>.

Wed Aug 30 23:21:49 BST 2006  Olly Betts <olly@survex.com>

	* Makefile.am: Include loadfile.h in the tarball.

Mon Aug 28 18:09:28 BST 2006  Olly Betts <olly@survex.com>

	* omindex.cc: Don't generate 'W' terms since omega doesn't use them.

Mon Aug 28 03:06:46 BST 2006  Olly Betts <olly@survex.com>

	* query.cc,templates/query: Use '\t' to separate terms in xP since
	  filter terms might contain '.'.  Fixes bug#87.

Sun Aug 27 01:36:40 BST 2006  Olly Betts <olly@survex.com>

	* indextext.cc: Don't generate terms with more than 3 trailing
	  symbols ('-', '+', or '#').

Sun Aug 27 01:11:45 BST 2006  Olly Betts <olly@survex.com>

	* omindex.cc: Added "size" field to document data; don't add "modtime"
	  field if the timestamp is (time_t)-1.

Sun Aug 27 00:36:12 BST 2006  Olly Betts <olly@survex.com>

	* omindex.cc,templates/query,utils.cc,utils.h: Store the file's last
	  modified time in the document data as "modtime" so it shows up in
	  search results (and tweak the query template so the display of this
	  information looks nicer).

Fri Aug 25 22:55:23 BST 2006  Olly Betts <olly@survex.com>

	* docs/overview.txt,omindex.cc: Run xls2csv on MS Excel files; run
	  catppt on MS Powerpoint files; also index MS Word templates (.dot).

Thu Aug 24 21:40:10 BST 2006  Olly Betts <olly@survex.com>

	* htmlparse.cc: Support htdig's "ignore this bit" comments.

Thu Aug 24 12:55:26 BST 2006  Olly Betts <olly@survex.com>

	* query.cc: Fix $highlight{} to work with capitalised words (it used
	  to work but regressed in 0.8.2).

Thu Aug 24 12:38:50 BST 2006  Olly Betts <olly@survex.com>

	* Makefile.am,omindex.cc,query.cc: Use the new routines in loadfile.cc
	  to replace code to do the same thing in omindex and omega.

Thu Aug 24 12:37:16 BST 2006  Olly Betts <olly@survex.com>

	* scriptindex.cc: Fix handling of check whether a record has content
	  in the case where the same field is processed more than once.

Thu Aug 24 12:35:32 BST 2006  Olly Betts <olly@survex.com>

	* Makefile.am,docs/scriptindex.txt,loadfile.cc,loadfile.h,
	  scriptindex.cc: Add new "load" action to allow the contents of an
	  external file to be loaded.

Thu Aug 24 12:05:23 BST 2006  Olly Betts <olly@survex.com>

	* configure.ac: Check for strftime.

Sun Jul 09 01:40:09 BST 2006  Olly Betts <olly@survex.com>

	* docs/omegascript.txt: Note that (by design) an omegascript template
	  can't contain an infinite loop.

Sun May 21 11:42:54 BST 2006  Olly Betts <olly@survex.com>

	* Makefile.am: Make use of the dist_ prefix to avoid having to list
	  files in EXTRA_DIST as well as in *_SCRIPTS, *_DATA, and man_MANS.
	* Makefile.am: Prefer $(sysconfdir) to @sysconfdir@ since the former
	  can be overridden on the "make" command line.

Sat May 20 06:16:27 BST 2006  Olly Betts <olly@survex.com>

	* Makefile.am,configure.ac: Specify required automake version in
	  the call to AM_INIT_AUTOMAKE in configure.ac.

Thu May 18 14:12:13 BST 2006  Olly Betts <olly@survex.com>

	* docs/overview.txt,docs/quickstart.txt: Use the default path to the
	  database directories in examples.  Tweak the formatting in a few
	  places.  Give a path to the omega CGI binary in the example showing
	  how to run it from the command line.

Wed May 17 15:28:01 BST 2006  Olly Betts <olly@survex.com>

	* omega.spec.in: Fix so that the documentation gets packaged.

Tue May 16 06:56:26 BST 2006  Olly Betts <olly@survex.com>

	* configure.ac: Remove unused variable from snprintf testing code.

Mon May 15 02:18:01 BST 2006  Olly Betts <olly@survex.com>

	* NEWS,configure.ac: Updated for 0.9.6.

Sat May 13 20:43:08 BST 2006  Olly Betts <olly@survex.com>

	* configure.ac: Update snprintf detection to match xapian-core.

Fri May 12 20:12:40 BST 2006  Olly Betts <olly@survex.com>

	* docs/omegascript.txt: Clarified description of $now.

Thu Apr 27 23:45:26 BST 2006  Olly Betts <olly@survex.com>

	* docs/omegascript.txt,query.cc: Added new OmegaScript commands
	  $filterterms and $substr.

Thu Apr 27 18:37:50 BST 2006  Olly Betts <olly@survex.com>

	* scriptindex.cc: Use const reference instead of just a reference.

Sun Apr 23 18:32:20 BST 2006  Olly Betts <olly@survex.com>

	* scriptindex.cc: Fix "index" and "indexnopos" without a prefix to
	  set the weight correctly (bug introduced in 0.9.5).

Wed Apr 19 13:37:15 BST 2006  Fabrice Colin

	* omega.spec.in: Create and package /var/lib/omega/cdb and
	  /var/log/omega.

Tue Apr 11 19:29:34 BST 2006  Olly Betts <olly@survex.com>

	* configure.ac,htmlparse.cc,query.cc,scriptindex.cc: Disable MSVC
	  warning 4800 (on int to bool conversions) in config.h and then we
	  can remove the "fixes" elsewhere.

Mon Apr 10 16:26:08 BST 2006  Olly Betts <olly@survex.com>

	* date.cc,hashterm.cc,htmlparse.cc,omega.cc,omindex.cc,query.cc,
	  scriptindex.cc: Fix MSVC7 warnings.

Sat Apr 08 20:04:33 BST 2006  Olly Betts <olly@survex.com>

	* NEWS,configure.ac: Updated for 0.9.5.

Fri Apr 07 16:45:36 BST 2006  Olly Betts <olly@survex.com>

	* omindex.cc,query.cc: Tweak for MSVC compilation.

Fri Apr 07 03:23:22 BST 2006  Olly Betts <olly@survex.com>

	* omega.spec.in: Man pages may be gzipped.

Thu Apr 06 14:28:08 BST 2006  Olly Betts <olly@survex.com>

	* README: Add pointer to documentation.

Thu Apr 06 03:32:21 BST 2006  Olly Betts <olly@survex.com>

	* omega.spec.in: Include man pages in RPM.

Thu Apr 06 03:06:56 BST 2006  Olly Betts <olly@survex.com>

	* Makefile.am,commonhelp.cc,commonhelp.h,configure.ac,omindex.cc,
	  scriptindex.cc: Add man pages for omindex and scriptindex.

Thu Apr 06 02:56:09 BST 2006  Olly Betts <olly@survex.com>

	* mbox2omega.script: Use new "hash" command.

Wed Apr 05 19:29:14 BST 2006  Olly Betts <olly@survex.com>

	* Makefile.am,docs/scriptindex.txt,hashterm.cc,hashterm.h,
	  omindex.cc,scriptindex.cc: Add new "hash" command to allow hashed
	  terms to be generated from long URLs like omindex does.
	* htdig2omega.script: Use new "hash" command.
	* scriptindex.cc: Fix "useless weight" warning to not incorrectly
	  fire when "index" or "indexnopos" has no parameter.

Wed Apr 05 15:03:28 BST 2006  Olly Betts <olly@survex.com>

	* scriptindex.cc: Check if we successfully opened the index script
	  and give an error if not.

Fri Mar 10 05:21:13 GMT 2006  Olly Betts <olly@survex.com>

	* dbi2omega: Check DBIDRIVER environmental variable to allow a driver
	  other than mysql to be specified without modifying the script.

Wed Mar 01 02:28:57 GMT 2006  Olly Betts <olly@survex.com>

	* scriptindex.cc: Don't repeat the "note" part of warnings; Warn if
	  "unique=<prefix>" is used without a corresponding "boolean=<prefix>";
	  Warn that "index=nopos" is deprecated and should be replaced by
	  "indexnopos".

Tue Feb 28 23:46:57 GMT 2006  Olly Betts <olly@survex.com>

	* scriptindex.cc: Report a useless weight action, even if it's
	  followed by another non-useless action (e.g. field); convert weight
	  actions into a numeric parameter on index and indexnopos Action
	  objects; add explanatory text "(note that actions are executed from
	  left to right)" when reporting useless actions.

Sun Feb 26 00:25:10 GMT 2006  Olly Betts <olly@survex.com>

	* query.cc: Fix $opt[fieldnames] handling.  Previously it would try
	  to kick in if you didn't set fieldnames but set any alphabetically
	  later option!

Tue Feb 21 00:18:25 GMT 2006  Olly Betts <olly@survex.com>

	* configure.ac,NEWS: Updated for 0.9.4.

Sun Feb 19 23:20:49 GMT 2006  Olly Betts <olly@survex.com>

	* COPYING: Updated FSF address.

Thu Feb 16 00:10:22 GMT 2006  Olly Betts <olly@survex.com>

	* NEWS,configure.ac: Updated for 0.9.3.

Wed Feb 08 13:01:15 GMT 2006  Olly Betts <olly@survex.com>

	* templates/query: Make the page title shorter so there's more chance
	  it will fit on icon bars, etc.

Wed Feb 08 10:08:24 GMT 2006  Olly Betts <olly@survex.com>

	* docs/overview.txt: Add pointer to documentation of the supported
	  query syntax.

Mon Feb 06 15:19:17 GMT 2006  Olly Betts <olly@survex.com>

	* docs/termprefixes.txt: Fix typo.

Sat Jan 14 22:40:43 GMT 2006  Olly Betts <olly@survex.com>

	* configure.ac: Copy over fixed snprintf checks from xapian-core.

Fri Jan 13 03:21:15 GMT 2006  Olly Betts <olly@survex.com>

	* configure.ac: The configure test for snprintf uses memcmp, so
	  we need to "#include <string.h>" for it to work reliably.

Mon Jan 09 04:23:54 GMT 2006  Olly Betts <olly@survex.com>

	* date.cc,query.cc: Add "#include <stdarg.h>" where we use
	  va_list, etc.

Mon Jan 09 04:17:54 GMT 2006  Olly Betts <olly@survex.com>

	* cdb_init.cc: Fix more compilation issues with cdb no-mmap code.

Mon Jan 09 03:42:18 GMT 2006  Olly Betts <olly@survex.com>

	* omega.cc,utils.cc,utils.h: Replace remaining use of split with
	  a direct walk of the string.

Mon Jan 09 03:19:49 GMT 2006  Olly Betts <olly@survex.com>

	* query.cc: Don't split strings of docids in R parameters into a
	  vector<string> - just walk the string directly.  The code is
	  as simple, and much more efficient if a lot of documents are
	  marked relevant.

Mon Jan 09 02:46:34 GMT 2006  Olly Betts <olly@survex.com>

	* Makefile.am,date.cc,omindex.cc,query.cc,scriptindex.cc,utils.cc,
	  utils.h: Use snprintf where available.

Sun Jan 08 22:41:47 GMT 2006  Olly Betts <olly@survex.com>

	* cdb_init.cc: Fixed malloc-based version to compile.

Sun Jan 08 21:05:46 GMT 2006  Olly Betts <olly@survex.com>

	* cdb_find.cc,cdb_hash.cc,cdb_unpack.cc: #include <config.h>.
	* configure.ac: Test for mmap.
	* cdb_init.cc: If mmap isn't found, and this isn't WIN32 fall back on
	  the very crude approach of loading the whole file into a malloc-ed
	  block.  For a small cdb file, that'll give acceptable performance
	  at least.

Fri Jan 06 21:29:37 GMT 2006  Olly Betts <olly@survex.com>

	* symboltab.h: Fix A after \xbf being interpereted as an overlong
	  escape sequence.

Fri Jan 06 21:26:57 GMT 2006  Olly Betts <olly@survex.com>

	* query.cc: Fix printf type mismatch on 64 bit platforms.

Fri Jan 06 21:00:34 GMT 2006  Olly Betts <olly@survex.com>

	* docs/omegascript.txt,query.cc: Added $find{LIST,STRING}.

Fri Jan 06 20:52:31 GMT 2006  Olly Betts <olly@survex.com>

	* symboltab.h: Write top-bit set characters using \xXX notation to
	  avoid warnings from Intel's C++ compiler.

Fri Jan 06 18:15:42 GMT 2006  Olly Betts <olly@survex.com>

	* query.cc: Removed unused variable.

Fri Jan 06 18:14:33 GMT 2006  Olly Betts <olly@survex.com>

	* query.cc: Cast time_t to unsigned long to avoid problems on 64bit
	  platforms.

Fri Jan 06 18:12:38 GMT 2006  Olly Betts <olly@survex.com>

	* docs/omegascript.txt: Note in the $cgi description that it returns
	  an arbitrary value if there's more than one, and pointing to
	  $cgilist.

Thu Jan 05 05:54:58 GMT 2006  Olly Betts <olly@survex.com>

	* cdb_init.cc: Fix mingw compilation.

Thu Jan 05 03:24:07 GMT 2006  Olly Betts <olly@survex.com>

	* cdb_init.cc: Fix to hopefully compile on Solaris which has a broken
	  sys/mman.h when used from C++.

Wed Jan 04 20:44:44 GMT 2006  Olly Betts <olly@survex.com>

	* query.cc: Fixed to compile with GCC 3.0.

Wed Jan 04 04:33:15 GMT 2006  Olly Betts <olly@survex.com>

	* Makefile.am,cdb.h,cdb_find.cc,cdb_hash.cc,cdb_init.cc,cdb_int.h,
	  cdb_unpack.cc,configfile.cc,configfile.h,docs/omegascript.txt,
	  omega.conf,query.cc: Add $lookup{CDBFILE,KEY} command to perform
	  a lookup in a CDB file.

Wed Jan 04 03:06:31 GMT 2006  Olly Betts <olly@survex.com>

	* docs/omegascript.txt,docs/overview.txt,query.cc: Added new feature
	  which allows you to avoid storing fieldnames in every document
	  (which can save a lot of disk space for a large database).  Instead
	  you just store the field values, one per line, and add something
	  like "$set{fieldnames,$split{caption sample url}}" to the
	  OmegaScript template to specify the fieldnames to use.
	* docs/omegascript.txt,query.cc: Add new "$split{}" command which
	  splits a string to give an OmegaScript list.
	* query.cc: Fix $url{} to escape "+" to "%2b".
	* query.cc: Speed up $highlight{} - only compare terms which are the
	  same length.

Tue Jan 03 22:38:01 GMT 2006  Olly Betts <olly@survex.com>

	* configfile.cc: Rename file_readable() to file_exists() to better
	  reflect what the function actually does!

Tue Jan 03 17:43:40 GMT 2006  Olly Betts <olly@survex.com>

	* templates/opensearch: Add missing escaping.

Mon Dec 19 10:27:30 GMT 2005  Olly Betts <olly@survex.com>

	* Makefile.am,commonhelp.cc,commonhelp.h,docs/overview.txt,omindex.cc,
	  scriptindex.cc: Add "--stemmer" option to omindex and scriptindex
	  to allow the stemming language to be set.
	* omindex.cc,scriptindex.cc: More consistent --help and --version
	  output.  Update FSF address.

Mon Dec 19 06:03:31 GMT 2005  Olly Betts <olly@survex.com>

	* query.cc: Explicitly use "unsigned char" when %-encoding in $url
	  so that top bit set characters are correctly handled on platforms
	  where char is signed by default.

Sun Dec 11 09:30:44 GMT 2005  Olly Betts <olly@survex.com>

	* templates/godmode: If a non-existant docid is specified, report the
	  error and prompt the user to enter another docid.  Fixes bug#60.

Sun Dec 11 09:27:18 GMT 2005  Olly Betts <olly@survex.com>

	* docs/cgiparams.txt,omega.cc,omega.h,query.cc: Add "SORTREVERSE"
	  CGI parameter which allows the sort order to be reversed when
	  sorting on a value.  Remove "SORTBANDS" CGI parameter since it
	  no longer does anything.

Sun Dec 11 09:26:14 GMT 2005  Olly Betts <olly@survex.com>

	* omindex.cc: Improve wording of comment.

Sun Dec 11 09:22:58 GMT 2005  Olly Betts <olly@survex.com>

	* docs/overview.txt,omindex.cc: Add support for OpenDocument format
	  mimetypes and extensions out of the box.

Sun Dec 11 09:16:57 GMT 2005  Olly Betts <olly@survex.com>

	* docs/omegascript.txt,query.cc: If executing an OmegaScript command
	  causes a Xapian exception to be thrown, catch it and copy the error
	  message into error_msg (which is read by the $error command).

Sun Dec 11 09:12:12 GMT 2005  Olly Betts <olly@survex.com>

	* htmlparse.cc: Tweak a few comments; "while (1)" -> "while (true)".

Sun Dec 11 09:09:40 GMT 2005  Olly Betts <olly@survex.com>

	* docs/overview.txt: The U prefix (URL term) was grouped with the date
	  searching prefixes, but it makes more sense to group it with the
	  prefixes relating to parts of the URL (H for hostname, P for path,
	  etc).

Sun Oct 02 16:28:59 BST 2005  Olly Betts <olly@survex.com>

	* scriptindex.cc: Use "int database_mode" (set to the value to pass to
	  WritableDatabase's ctor) instead of "bool overwrite" to implement
	  --overwrite.
	* scriptindex.cc: Remove code to handle "-q" as it no longer actually
	  controls anything.  Just ignore it for backwards compatibility.
	* scriptindex.cc: Tweak --help output to not wrap on a default
	  install.

Sat Sep 10 14:57:19 BST 2005  Olly Betts <olly@survex.com>

	* docs/omegascript.txt: Improve descriptions of $collapsed, $value,
	  $version.

Fri Jul 29 10:05:21 BST 2005  James Aylett  <james@tartarus.org>

	* omindex.cc: add --preserve-nonduplicates / -p option to not
	  delete any documents that aren't updated, in replace duplicates
	  mode (so that multiple runs of omindex on different subsites
	  don't stomp on each other).

	* docs/overview.txt: update to match the above.

Fri Jul 15 11:12:28 BST 2005  Olly Betts <olly@survex.com>

	* configure.ac: Updated for 0.9.2.

Fri Jul 15 02:18:40 BST 2005  Olly Betts <olly@survex.com>

	* NEWS: Updated for 0.9.2.

Sat Jul 02 14:56:35 BST 2005  Olly Betts <olly@survex.com>

	* query.cc: Workaround further Sun C++ crapness.

Wed Jun 29 03:19:22 BST 2005  Olly Betts <olly@survex.com>

	* docs/omegascript.txt,query.cc: Changed $highlight so
	  if OPEN and CLOSE aren't specified, they default to
	  highlighting each word from the query with a different
	  background colour like gmane does (previous default was to use
	  '<strong>' and '</strong>').
	* query.cc: Removed surplus whitespace.

Fri Jun 24 02:51:38 BST 2005  Olly Betts <olly@survex.com>

	* query.cc: Call QueryParser::set_database() as this is now used to
	  decide what to do for terms like "C#".
	* docs/omegascript.txt,docs/termprefixes.txt,query.cc: Add the
	  ability to set boolean prefixes for the QueryParser by setting
	  a "boolprefix" map in the omegascript template.

Fri Jun 24 02:40:10 BST 2005  Olly Betts <olly@survex.com>

	* scriptindex.cc: Fix infinite loop if there's no newline at the end
	  of a dumpfile.

Thu Jun 23 16:42:41 BST 2005  Olly Betts <olly@survex.com>

	* docs/termprefixes.txt: Explain who to use termprefixes with
	  scriptindex and omega, since that's what most people will want to
	  know.

Thu Jun 23 16:41:15 BST 2005  Olly Betts <olly@survex.com>

	* query.cc,docs/omegascript.txt: Added $length{} and $stoplist{}
	  commands to OmegaScript.
	* docs/omegascript.txt: Use standard "S" prefix for title in example
	  for $setmap, rather than "XT".

Mon Jun 06 17:59:10 BST 2005  Olly Betts <olly@survex.com>

	* NEWS: Another 0.9.1 update.

Mon Jun 06 17:52:44 BST 2005  Olly Betts <olly@survex.com>

	* NEWS: Updated for 0.9.1.

Mon Jun 06 17:51:58 BST 2005  Olly Betts <olly@survex.com>

	* configure.ac: Updated for 0.9.1.

Mon May 23 23:36:48 BST 2005  Fabrice Colin <fabrice.colin@gmail.com>

	* omega.spec.in: Updated for 0.9.0.

Fri May 13 23:21:02 BST 2005  Olly Betts <olly@survex.com>

	* NEWS: Updated for 0.9.0.

Fri May 13 00:39:44 BST 2005  Olly Betts <olly@survex.com>

	* configure.ac: Updated for 0.9.0.

Fri May 13 00:35:21 BST 2005  Olly Betts <olly@survex.com>

	* scriptindex.cc: Improved handling of extra blank lines in dump file;
	  Strip multiple \r characters from end of line;  Complain if a dump
	  file doesn't appear to have been = escaped correctly;  Flush
	  database after each input file to ensure all changes from a file
	  make it in.
	* docs/omegascript.txt: Whitespace tweak.

Wed May 11 02:28:41 BST 2005  Olly Betts <olly@survex.com>

	* NEWS: Started to update for 0.9.0.

Sun May 08 02:16:07 BST 2005  Olly Betts <olly@survex.com>

	* query.cc: Use Query::get_terms_begin() not
	  QueryParser::termlist_begin().

Sun May 08 02:11:49 BST 2005  Olly Betts <olly@survex.com>

	* Makefile.am: Use AM_CPPFLAGS not CPPFLAGS (CPPFLAGS is for the
	  user).

Wed May  4 11:32:18 BST 2005  Richard Boulton <richard@tartarus.org>

	* configfile.cc: Configuration file is now looked for in various
	  locations: the first location in which a file is found is used.
	  Firstly, if the OMEGA_CONFIG_FILE environment variable is set,
	  the location given in it is checked.  Secondly, the file
	  "omega.conf" in the same directory as the executable is checked.
	  Finally, the file "${sysconfdir}/omega.conf" (eg, /etc/omega.conf
	  on Linux) is checked.  If none of these locations contain a file,
	  default values are used.
	* docs/overview.txt: Update to describe new configuration file
	  locations.
	* Makefile.am: Install omega.conf to ${sysconfdir} by default.
	  Define CONFIGFILE_SYSTEM with an appropriate value to find the
	  system configuration file.

Wed May  4 11:20:26 BST 2005  Richard Boulton <richard@tartarus.org>

	* query.cc: Use new set_stemming_strategy() API method, rather than
	  old set_stemming_options() method.  The old method didn't compile
	  because it's being passed a stemming_strategy value, which there
	  isn't a prototype for.

Fri Apr 29 10:27:05 BST 2005  Olly Betts <olly@survex.com>

	* scriptindex.cc: Improved comments.

Fri Apr 15 03:12:02 BST 2005  Olly Betts <olly@survex.com>

	* docs/termprefixes.txt: Updated QueryParser prefix documentation to
	  remove references to CVS HEAD.
	* docs/termprefixes.txt: Capitalise "Month" to indicate why it has
	  prefix "M" (in line with all the other entries in the list).

Fri Apr 15 02:55:06 BST 2005  Olly Betts <olly@survex.com>

	* indextext.cc: Generate terms like "c#".
	* query.cc: Highlight words like "C#".

Fri Apr 15 02:53:22 BST 2005  Olly Betts <olly@survex.com>

	* query.cc: Clearer code for adding boolean filters are added to the
	  query.

Wed Apr 06 02:47:14 BST 2005  Olly Betts <olly@survex.com>

	* omindex.cc: Tweak the hashing of URLs so that it works the same
	  way on all platforms (previously it would depend on sizeof(long)).
	  This means an incompatibility with any existing database built on
	  a platform where sizeof(long) > 4 where URLs were hashed (i.e.
	  URLs were > 228 bytes if sizeof(long) == 8), but we really want
	  databases to be portable between platforms.

Wed Apr 06 02:44:58 BST 2005  Olly Betts <olly@survex.com>

	* omindex.cc,docs/overview.txt: Removed useless "DUPE_duplicate"
	  option.

Wed Apr 06 00:48:08 BST 2005  Olly Betts <olly@survex.com>

	* omindex.cc,docs/overview.txt: Added support for using pod2text for
	  indexing Perl documentation.

Wed Apr 06 00:25:47 BST 2005  Olly Betts <olly@survex.com>

	* omindex.cc,docs/overview.txt: Replace -l/--no-recurse with
	  -l/--depth-limit which takes an argument allowing recursion
	  to be restriction to any depth, not just 0 or infinite!

Tue Apr 05 23:45:39 BST 2005  Olly Betts <olly@survex.com>

	* mbox2omega,mbox2omega.script,Makefile.am: Added mbox2omega which
	  allows a mail folder to be indexed.  Mostly it's an example as
	  there's no mechanism included to show the full original message.

Tue Apr 05 23:41:44 BST 2005  Olly Betts <olly@survex.com>

	* scriptindex.cc: Tidy up STL header includes.

Tue Apr 05 23:34:36 BST 2005  Olly Betts <olly@survex.com>

	* docs/omegascript.txt: Clarify $field description slightly.

Tue Apr 05 23:33:33 BST 2005  Olly Betts <olly@survex.com>

	* indextext.h: Add typedefs to allow AccentNormalisingItor to be used
	  as an STL iterator.

Tue Apr 05 00:47:52 BST 2005  Olly Betts <olly@survex.com>

	* docs/cgiparams.txt,docs/omegascript.txt: Fixed 3 references to
	  OmXxxx classes.

Tue Apr 05 00:41:45 BST 2005  Olly Betts <olly@survex.com>

	* debian/.cvsignore,.cvsignore: Remove .cvsignore files, as they're
	  not used by SVN.

Mon Mar 21 16:43:07 GMT 2005  Richard Boulton <richard@tartarus.org>

	* templates/opensearch: Add new template to implement basic
	  opensearch feeds of search results.
	* Makefile.am: Include opensearch template in distribution.

Thu Mar 03 02:20:26 GMT 2005  Olly Betts <olly@survex.com>

	* templates/query2: Remove Sam's unfinished rewrite of the query
	  template.  It's not been worked on for nearly two years, and we
	  don't ship it.

Wed Mar 02 03:09:52 GMT 2005  Olly Betts <olly@survex.com>

	* COPYING: Put in CVS.

Tue Mar 01 02:09:35 GMT 2005  Olly Betts <olly@survex.com>

	* omindex.cc,docs/overview.txt: Extend -M/--mime-type to allow an
	  existing mapping to be removed by omitting the type.

Thu Feb 24 17:42:35 GMT 2005  Olly Betts <olly@survex.com>

	* Makefile.am: Actually ship docs/termprefixes.txt (and make it harder
	  to fail to ship new docs in future).

Thu Feb 24 02:10:09 GMT 2005  Olly Betts <olly@survex.com>

	* Makefile.am,docs/termprefixes.txt: Added a single document covering
	  all aspects of term prefixes.

Wed Feb 23 14:59:46 GMT 2005  Olly Betts <olly@survex.com>

	* docs/omegascript.txt: Moved $collapsed into correct place
	  alphabetically!

Wed Feb 16 03:46:51 GMT 2005  Olly Betts <olly@survex.com>

	* docs/cgiparams.txt,docs/overview.txt: Improved description of how
	  B filters are handled when building the query.

Wed Feb 16 03:44:24 GMT 2005  Olly Betts <olly@survex.com>

	* omindex.cc: Fixed so that we get lstat() prototype on Linux systems
	  where we have posix_fadvise().

Mon Jan 17 03:35:35 GMT 2005  Olly Betts <olly@survex.com>

	* query.cc: Corrected a comment.

Mon Jan 17 03:32:25 GMT 2005  Olly Betts <olly@survex.com>

	* query.cc: Updated to use the new QueryParser API.

Wed Jan 05 03:15:43 GMT 2005  Olly Betts <olly@survex.com>

	* docs/scriptindex.txt: Note that actions are applied in the specified
	  order.

Thu Dec 23 19:12:57 GMT 2004  Olly Betts <olly@survex.com>

	* INSTALL: "xapian-examples" -> "omega".

Thu Dec 23 19:10:04 GMT 2004  Olly Betts <olly@survex.com>

	* configure.ac,NEWS: Version 0.8.5.

Thu Dec 23 19:09:01 GMT 2004  Olly Betts <olly@survex.com>

	* INSTALL,README: Added better installation instructions.

Mon Dec 20 17:26:26 GMT 2004  Olly Betts <olly@survex.com>

	* configure.ac,omindex.cc: Fixed "ignore symlinks" code to compile on
	  systems without lstat (e.g. mingw).

Mon Dec 20 12:18:18 GMT 2004  Olly Betts <olly@survex.com>

	* omindex.cc: Fix the "ignore symlinks" code to actually compile on
	  certain Linux boxes.

Mon Dec 20 11:33:59 GMT 2004  Olly Betts <olly@survex.com>

	* query.cc: If an exception is thrown, make sure that the HTTP headers
	  get written so that we don't cause "500 Internal Server Error".
	  This problem was introduced by the change to allow a user specified
	  Content-Type in 0.8.0.  Partly addresses bug#60.

Fri Dec 17 22:50:01 GMT 2004  Olly Betts <olly@survex.com>

	* omindex.cc: Only try to delete removed documents in DUPE_replace
	  mode.

Thu Dec 16 11:43:28 GMT 2004  Olly Betts <olly@survex.com>

	* scriptindex.cc: Fixed "Unknown Exception" when trying to "unhtml"
	  text which contains "</body>" (bug#61).  This bug was introduced in
	  0.8.4.

Thu Dec 16 11:28:25 GMT 2004  Olly Betts <olly@survex.com>

	* myhtmlparse.cc: <h1> - <h6> and </h1> - </h6> should leave a
	  space into the dumped HTML.

Wed Dec 15 15:53:55 GMT 2004  Richard Boulton <richard@tartarus.org>

	* dbi2omega: Add a comment to the start of the file detailing what
	  dbi2omega does.

Wed Dec 15 15:08:41 GMT 2004  Richard Boulton <richard@tartarus.org>

	* omindex.cc: Change behaviour of crawler such that it doesn't
	  follow symbolic links any more.  Add "--follow" command
	  line option to turn following of symlinks back on.

Wed Dec 08 16:31:46 GMT 2004  Olly Betts <olly@survex.com>

	* NEWS: Final update for 0.8.4.

Tue Dec 07 18:16:32 GMT 2004  Olly Betts <olly@survex.com>

	* indextext.h: Fixed to compile with GCC 3.x.

Tue Dec 07 18:15:39 GMT 2004  Olly Betts <olly@survex.com>

	* omega.cc,omindex.cc,scriptindex.cc: Use the new
	  Database/WritableDatabase constructors.

Tue Nov 30 22:02:33 GMT 2004  Olly Betts <olly@survex.com>

	* NEWS,configure.ac: Updated for 0.8.4 release.

Wed Nov 24 04:50:52 GMT 2004  Olly Betts <olly@survex.com>

	* templates/godmode: Finished off godmode template.

Wed Nov 24 04:12:09 GMT 2004  Olly Betts <olly@survex.com>

	* query.cc: If there's only a boolean query so we promote it to be
	  the query, switch to boolean weights.

Wed Nov 24 03:29:36 GMT 2004  Olly Betts <olly@survex.com>

	* Makefile.am,myhtmlparse.cc,myhtmlparse.h,omindex.cc,scriptindex.cc:
	  Factored out MyHtmlParser into a separate file so it can be used
	  in scriptindex too to give scriptindex the same improved HTML
	  parsing which omindex just got.

Wed Nov 24 02:22:49 GMT 2004  Olly Betts <olly@survex.com>

	* omindex.cc: Removed bogus extra line from code which was meant to
	  truncate at a word boundary, but has never actually worked!

Wed Nov 24 02:20:36 GMT 2004  Olly Betts <olly@survex.com>

	* omindex.cc: Improved HTML to text conversion - the parser now knows
	  that some tags should be regarded as word breaks and some shouldn't
	  (previously all tags were treated as word breaks).

Wed Nov 24 00:22:39 GMT 2004  Olly Betts <olly@survex.com>

	* omindex.cc: Removed debug output; don't include \xa0 in the list of
	  whitespace characters for now, as that's a bit character set
	  specific...

Wed Nov 24 00:04:42 GMT 2004  Olly Betts <olly@survex.com>

	* omindex.cc: HTML extraction now turns strips leading and trailing
	  whitespace and converts all other consecutive groups of whitespace
	  to a single space.

Tue Nov 23 20:29:14 GMT 2004  Olly Betts <olly@survex.com>

	* Makefile.am: XAPIAN_FLAGS already links with xapianqueryparser
	  so remove -lxapianqueryparser from omega_LDADD as it was causing
	  problems on cygwin.

Wed Nov 17 18:51:28 GMT 2004  Olly Betts <olly@survex.com>

	* omindex.cc: Index RTF documents with unrtf, if available.
	* docs/overview.txt: Document this.

Wed Nov 17 16:31:01 GMT 2004  Olly Betts <olly@survex.com>

	* omindex.cc: If a filename to be passed to a filter program has a
	  leading "-", protect it from possible interpretation as an option
	  by prepending "./".

Wed Nov 17 16:29:55 GMT 2004  Olly Betts <olly@survex.com>

	* omindex.cc: Index Wordperfect documents with wpd2text, if available.
	* docs/overview.txt: Document this.

Wed Nov 17 15:12:08 GMT 2004  Olly Betts <olly@survex.com>

	* omindex.cc: Index MS Word documents with antiword, if available.
	* docs/overview.txt: Document this.

Wed Nov 17 04:29:15 GMT 2004  Olly Betts <olly@survex.com>

	* omindex.cc: Add simple code to index OpenOffice documents.
	* docs/overview.txt: Update documentation to mention this.

Tue Nov 09 03:04:44 GMT 2004  Olly Betts <olly@survex.com>

	* configure.ac,Makefile.am: We now get -AA or -std strict_ansi from
	  xapian-config, so we don't need to probe for them ourselves.

Sun Nov 07 16:36:42 GMT 2004  Olly Betts <olly@survex.com>

	* utils.cc: Fixed to work with updated snprintf configure test,

Sun Nov 07 04:55:26 GMT 2004  Olly Betts <olly@survex.com>

	* configure.ac: rearrange so that libtool is active when we test if
	  the c++ compiler can link a program so it can pull in libstdc++
	  through a .la file; updated snprintf test to the new one from
	  xapian-core.

Fri Nov 05 17:20:13 GMT 2004  Olly Betts <olly@survex.com>

	* configure.ac: AM_CONFIG_HEADER -> AC_CONFIG_HEADERS; Run tests using
	  the C++ compiler; select ANSI mode for aCC and cxx; Check GXX not
	  GCC when chosing warning flags.

Wed Nov 03 20:15:34 GMT 2004  Olly Betts <olly@survex.com>

	* query.cc: Updated to use Query::empty() instead of
	  Query::is_empty().

Wed Nov 03 20:12:37 GMT 2004  Olly Betts <olly@survex.com>

	* Makefile.am,getopt.cc,getopt.h,getopt1.cc,gnu_getopt.h,omindex.cc,
	  scriptindex.cc: Updated to reworked getopt from xapian-core.

Wed Nov 03 04:11:03 GMT 2004  Olly Betts <olly@survex.com>

	* getopt.cc: Defining _NO_PROTO is a really bad idea for C++ code!

Tue Nov 02 18:54:12 GMT 2004  Olly Betts <olly@survex.com>

	* getopt.cc: Protect getopt definition for possible getopt macro
	  declared in getopt.h.

Tue Nov 02 17:56:08 GMT 2004  Olly Betts <olly@survex.com>

	* indextext.h: Fixed 2 warnings.

Tue Nov 02 06:54:17 GMT 2004  Olly Betts <olly@survex.com>

	* getopt.cc,getopt1.cc: Fixed function declarations to not use K&R C
	  syntax.

Tue Nov 02 05:40:06 GMT 2004  Olly Betts <olly@survex.com>

	* Makefile.am,configure.ac,getopt.c,getopt1.c,getopt.cc,getopt1.cc:
	  Compile everything as C++.

Mon Sep 20 14:52:24 BST 2004  Olly Betts <olly@survex.com>

	* NEWS,configure.ac: Version 0.8.3.

Mon Sep 20 14:49:26 BST 2004  Olly Betts <olly@survex.com>

	* Makefile.am,configure.ac: Require same versions of autoconf and
	  automake that xapian-core does.

Mon Sep 20 14:45:53 BST 2004  Olly Betts <olly@survex.com>

	* omega.spec.in: Update from Fabrice Colin.  The most notable change
	  is that the RPM is now called xapian-omega because there's already
	  an omega RPM (in Fedora Core at least) which is some game.

Thu Sep 16 00:57:13 BST 2004  Olly Betts <olly@survex.com>

	* cgiparam.cc,configfile.cc,configfile.h,htmlparse.cc,indextext.cc,
	  omega.cc,omindex-config.cc: All C++ sources should #include
	  <config.h> as the first header; no header files should #include
	  <config.h>.

Thu Sep 16 00:54:31 BST 2004  Olly Betts <olly@survex.com>

	* scriptindex.cc: --version now actually reports the version.  --help
	  now exits with status 0 rather than status 1.

Tue Sep 14 03:00:32 BST 2004  Olly Betts <olly@survex.com>

	* omega.spec.in: Updated URL for sources; include htdig2omega and
	  htdig2omega.script in the RPM.

Tue Sep 14 02:56:52 BST 2004  Olly Betts <olly@survex.com>

	* Makefile.am: Install htdig2omega.script in ${prefix}/share/omega/
	  rather than ${prefix}/share/.

Mon Sep 13 03:22:55 BST 2004  Olly Betts <olly@survex.com>

	* NEWS,configure.ac: Version 0.8.2.

Thu Sep 09 15:11:45 BST 2004  Olly Betts <olly@survex.com>

	* NEWS: Updated.

Thu Sep 09 14:41:41 BST 2004  Olly Betts <olly@survex.com>

	* query.cc: Use new checkatleast parameter to Enquire::get_mset to
	  implement MINHITS.

Thu Sep 02 01:45:46 BST 2004  Olly Betts <olly@survex.com>

	* templates/query: Always report database not found - previously we
	  only did so if there was a query.  Also fixed missing </center>
	  tag which happened in certain cases.

Wed Aug 25 23:19:47 BST 2004  Olly Betts <olly@survex.com>

	* omindex.cc: When running with "replace duplicates" mode (the
	  default), detect documents removed since the last indexing
	  run and delete them from the database (bug #34).

Tue Aug 24 19:23:55 BST 2004  Olly Betts <olly@survex.com>

	* omega.cc: Added FIXME comment noting that SORT and SORTBANDS should
	  be tracked and the results reset to the first page if they change.

Tue Aug 24 19:23:07 BST 2004  Olly Betts <olly@survex.com>

	* Makefile.am: Install htdig2omega and htdig2omega.script.

Mon Aug 23 22:29:53 BST 2004  Olly Betts <olly@survex.com>

	* scriptindex.cc: Report index file name and line number when
	  reporting errors in it.  Added warning for redundant actions,
	  such as "truncate" as the last action in a rule.

Mon Aug 23 22:03:25 BST 2004  Olly Betts <olly@survex.com>

	* omindex.cc: Use the new replace_document(term, doc) method.

Sun Aug 22 13:11:23 BST 2004  Olly Betts <olly@survex.com>

	* configure.in,configure.ac: Renamed configure.in to configure.ac.

Sat Aug 21 12:41:43 BST 2004  Olly Betts <olly@survex.com>

	* docs/omegascript.txt: Added note about that $add{$hit,1} gives
	  the "hit number".

Fri Aug 20 20:28:16 BST 2004  Olly Betts <olly@survex.com>

	* Makefile.am: Link with -lxapianqueryparser, not -lomqueryparser.

Thu Aug 19 19:13:34 BST 2004  Olly Betts <olly@survex.com>

	* Makefile.am: And actually ship htdig2omega and htdig2omega.script!

Thu Aug 19 19:02:40 BST 2004  Olly Betts <olly@survex.com>

	* htdig2omega,htdig2omega.script: Added perl script and corresponding
	  scriptindex index script which allow an ht://dig database to be
	  imported into Xapian.  This provides an easy way to provide a search
	  of remote websites using omega (by spidering them with ht://dig).

Sun Aug 15 01:48:58 BST 2004  Olly Betts <olly@survex.com>

	* indextext.cc,indextext.h,omindex.cc,query.cc,scriptindex.cc,
	  symboltab.h: Fixed $highlight to understand accented characters
	  (bug#9).

Wed Jun 30 14:58:12 BST 2004  Olly Betts <olly@survex.com>

	* NEWS,configure.in: Version 0.8.1.

Tue Jun 29 17:26:41 BST 2004  Richard Boulton <richard@tartarus.org>

	* Makefile.am: Remove Debian files from distribution tarballs,
	  since there will often be multiple patch releases for each
	  release.  Debian files will be available from an apt repository
	  in future.

Tue Jun 29 01:45:06 BST 2004  Olly Betts <olly@survex.com>

	* omindex.cc: Renamed hash() to hash_string() to avoid colliding
	  with something on IRIX;  Removed explicit initialisation of
	  mime_types - perhaps that's spooking the SGI CC prelinker.

Sun Jun 27 23:47:35 BST 2004  Olly Betts <olly@survex.com>

	* omega.cc: Change MORELIKE to pick up to 40 terms, rather than up to
	  6 (feedback on the mailing list suggests this gives much better
	  results).

Fri Jun 11 02:22:38 BST 2004  Olly Betts <olly@survex.com>

	* scriptindex.cc: Added catch for std::bad_alloc.

Mon Apr 19 14:43:17 BST 2004  Olly Betts <olly@survex.com>

	* NEWS: Final update for 0.8.0.

Sun Apr 18 22:31:24 BST 2004  Olly Betts <olly@survex.com>

	* omindex.cc: Only need _POSIX_C_SOURCE on Linux, and it seems to
	  cause problems with Sun's C++ compiler.

Sun Apr 18 17:50:35 BST 2004  Olly Betts <olly@survex.com>

	* omindex.cc: _POSIX_C_SOURCE works better than _POSIX_SOURCE for
	  making posix_fadvise prototype visible on Linux.

Thu Apr 15 02:05:49 BST 2004  Olly Betts <olly@survex.com>

	* omindex.cc: And another _POSIX_SOURCE attempt!

Thu Apr 15 01:43:51 BST 2004  Olly Betts <olly@survex.com>

	* omindex.cc: Another stab at _POSIX_SOURCE...

Thu Apr 15 01:25:29 BST 2004  Olly Betts <olly@survex.com>

	* omindex.cc: Added a missing underscore (_POSIX_SOURCE not
	  POSIX_SOURCE!)

Thu Apr 15 00:48:12 BST 2004  Olly Betts <olly@survex.com>

	* omindex.cc: Defined POSIX_SOURCE to a suitable value to get
	  posix_fadvise on some versions of redhat.

Mon Apr 12 01:06:58 BST 2004  Olly Betts <olly@survex.com>

	* NEWS,configure.in: Version 0.8.0.

Mon Apr 12 00:03:57 BST 2004  Olly Betts <olly@survex.com>

	* indextext.cc,query.cc: Don't create R terms for terms which start
	  with a digit.

Sun Apr 11 23:47:33 BST 2004  Olly Betts <olly@survex.com>

	* omindex.cc: Fixed inconsistent indenting.

Sun Apr 11 23:11:51 BST 2004  Olly Betts <olly@survex.com>

	* omindex.cc: Call posix_fadvise with POSIX_FADV_DONTNEED just before
	  closing an input file.  Again should help improve indexing
	  throughput.

Fri Apr 02 16:09:03 BST 2004  Olly Betts <olly@survex.com>

	* configure.in,omindex.cc: Use O_STREAMING and/or posix_fadvise()
	  when reading files to be indexed (if available).  This helps to
	  keep the Xapian database in cache, and greatly improve indexing
	  throughput.

Tue Mar 30 00:06:15 BST 2004  Olly Betts <olly@survex.com>

	* NEWS: We're now putting omega news here rather than in xapian-core
	  so composed draft version for the forthcoming 0.8.0 release.

Tue Mar 29 23:56:27 BST 2004  Olly Betts <olly@survex.com>

	* templates/xml: Remove unused OmegaScript code:
	  `$set{topterms,$or{$ne{$msize,0},$query}}'.

Tue Mar 29 23:55:40 BST 2004  Olly Betts <olly@survex.com>

	* Makefile.am: scriptindex needs to link to getopt.c and getopt1.c.

Tue Mar 23 19:20:19 GMT 2004  Olly Betts <olly@survex.com>

	* templates/xml: Correct spelling of `relavence' to `relevance'.
	  NB: if you're parsing the XML output, you'll need to fix this
	  spelling in your parser!

Sun Mar 21 14:23:23 GMT 2004  Olly Betts <olly@survex.com>

	* scriptindex.cc: Use getopt for option parsing.  Change default to
	  *not* overwriting the database (use --overwrite if you really want
	  to do this); -u is now accepted but ignored.

Fri Mar 12 02:11:28 GMT 2004  Olly Betts <olly@survex.com>

	* templates/xml: "Content-Type: application/html" is more appropriate
	  than text/xml.

Fri Mar 12 02:09:33 GMT 2004  Olly Betts <olly@survex.com>

	* omindex.cc: Added --overwrite option which forces an existing
	  database to be deleted before indexing begins.

Wed Mar 10 14:39:13 GMT 2004  Olly Betts <olly@survex.com>

	* templates/xml: "Content-Type: text/xml".

Wed Mar 10 00:08:40 GMT 2004  Olly Betts <olly@survex.com>

	* docs/scriptindex.txt: Make more explicit that boolean produces a
	  *single* boolean term.

Tue Mar 09 19:08:19 GMT 2004  Olly Betts <olly@survex.com>

	* indextext.cc,omindex.cc,scriptindex.cc: Updated to use add_term()
	  instead of add_term_nopos().

Wed Mar 03 14:55:50 GMT 2004  Olly Betts <olly@survex.com>

	* scriptindex.cc: Use true/false for assigning to booleans, not 1/0.

Sat Feb 21 18:33:15 GMT 2004  Olly Betts <olly@survex.com>

	* omega.cc,query.cc,docs/omegascript.txt: Added $httpheader
	  Omegascript to allow arbitrary HTTP headers and alternative
	  Content-Type headers to be specified.

Sat Feb 14 00:32:06 GMT 2004  Olly Betts <olly@survex.com>

	* query.cc: If the probabilistic query was bad, don't try to run the
	  match.

Sat Feb 14 00:11:52 GMT 2004  Olly Betts <olly@survex.com>

	* docs/cgiparams.txt: Note that START and END should be in the format
	  YYYYMMDD.

Sat Feb 14 00:07:41 GMT 2004  Olly Betts <olly@survex.com>

	* query.cc: Don't crash if there's a date filter but no probabilistic
	  query.

Wed Nov 26 22:44:49 GMT 2003  Olly Betts <olly@survex.com>

	* indextext.cc: Raw terms with a multicharacter prefix are now indexed
	  with a : inserted (e.g. as XFOO:Rterm).  This matches what the query
	  parser does.

Wed Nov 26 16:25:16 GMT 2003  Olly Betts <olly@survex.com>

	* configure.in: Version 0.7.5.

Sun Nov 23 03:28:21 GMT 2003  Olly Betts <olly@survex.com>

	* query.cc,docs/omegascript.txt: Added note that $setmap{prefix,...}
	  needs be used before any commands which require the query to be
	  parsed.

Thu Nov 20 02:44:55 GMT 2003  Olly Betts <olly@survex.com>

	* docs/omegascript.txt: Expanded documentation of $set and $setmap to
	  include values which Omega itself makes use of.

Thu Nov 20 02:43:03 GMT 2003  Olly Betts <olly@survex.com>

	* omega.cc,query.cc: Set default value for $opt{stemmer} to "english"
	  rather than taking "" to mean English.

Tue Oct 21 21:29:18 BST 2003  Olly Betts <olly@survex.com>

	* query.cc: Fixed $setmap{} to not add bogus entries.

Tue Oct 21 21:20:31 BST 2003  Olly Betts <olly@survex.com>

	* query.cc: Allow the QueryParser prefix map to be set up using
	  $setmap{prefix,...} (e.g. $setmap{prefix,subject,XT,abstract,XA}).

Tue Oct 21 21:13:59 BST 2003  Olly Betts <olly@survex.com>

	* query.cc: Only parse probabilistic query once!

Tue Oct 21 20:03:27 BST 2003  Olly Betts <olly@survex.com>

	* omega.cc,omega.h,query.cc,query.h: Reworked so that the
	  probabilistic query isn't parsed until we need some
	  information from it.  This means that we can now use options
	  set by the omegascript template to control the behaviour of the
	  query parser.

Thu Oct 16 21:17:01 BST 2003  Olly Betts <olly@survex.com>

	* omega.cc: Renamed `big_buf' to `query_string' and eliminated `more'
	  flag and use of goto; tidied up order of reading CGI variables; use
	  const refs to value strings in cgi_params map rather than copying
	  the strings out.

Sat Oct 11 20:43:04 BST 2003  Olly Betts <olly@survex.com>

	* omega.cc,omega.h,query.cc: Make rset an object rather than a pointer
	  to an object.

Fri Oct 10 18:06:10 BST 2003  Olly Betts <olly@survex.com>

	* query.cc: Removed the unfinished code for caching omegascript
	  command expansions.  Added code to cache $dbsize.  The only other
	  value correctly marked for caching is already being cached!

Thu Oct 02 15:18:19 BST 2003  Olly Betts <olly@survex.com>

	* configure.in: Version 0.7.4.

Thu Oct 02 15:16:41 BST 2003  Olly Betts <olly@survex.com>

	* query.cc: $date doesn't require the match to be run to work, but
	  $topdoc does!

Tue Sep 30 18:32:25 BST 2003  Olly Betts <olly@survex.com>

	* query.cc: Cleaner version of T macro.

Tue Sep 30 18:09:30 BST 2003  Olly Betts <olly@survex.com>

	* query.cc: Hopefully the final piece in the Sun C++ puzzle.

Tue Sep 30 00:59:50 BST 2003  Olly Betts <olly@survex.com>

	* query.cc: Cleaned up a recent fix by using clean generic code which
	  works on Sun's C++ too.

Mon Sep 29 17:12:10 BST 2003  Olly Betts <olly@survex.com>

	* cgiparam.cc: Portability fixes for Sun's C++ compiler.

Mon Sep 29 13:26:22 BST 2003  Olly Betts <olly@survex.com>

	* query.cc: Another Sun C++ fix.

Mon Sep 29 11:49:30 BST 2003  Olly Betts <olly@survex.com>

	* query.cc,omega.cc: More fixes for Sun's really rather rubbish
	  C++ compiler.

Mon Sep 29 01:39:56 BST 2003  Olly Betts <olly@survex.com>

	* query.cc: Fixes for compiling with Sun's C++ compiler.

Mon Sep 29 01:17:39 BST 2003  Olly Betts <olly@survex.com>

	* omega.cc: Added workaround for compilation problem with Sun's C++.

Fri Aug 08 01:39:51 BST 2003  Olly Betts <olly@survex.com>

	* configure.in: Version 0.7.3.

Sat Aug 02 01:52:38 BST 2003  Olly Betts <olly@survex.com>

	* configure.in,omindex.cc,query.cc: Fixed to compile on mingw
	  where ftime() returns void.

Fri Aug 01 20:59:57 BST 2003  Olly Betts <olly@survex.com>

	* scriptindex.cc: Added #define for sleep() on __WIN32__.

Wed Jul 30 19:05:17 BST 2003  Olly Betts <olly@survex.com>

	* getopt.h: Copied over latest getopt.h from xapian-core.

Sun Jul 27 16:34:19 BST 2003  Olly Betts <olly@survex.com>

	* Makefile.am,getopt.c,getopt.h,getopt1.c: Copied our version of GNU
	  getopt here from xapian-core so we can build omindex on non-glibc
	  platforms (modifications are for better C++ compatibility).

Mon Jul 21 01:16:59 BST 2003  Olly Betts <olly@survex.com>

	* configure.in: Use libtool; OM_PATH_XAPIAN -> XO_LIB_XAPIAN.

Sat Jul 19 19:26:03 BST 2003  Olly Betts <olly@survex.com>

	* omindex.cc: Added missing `#include <errno.h>'.

Sat Jul 19 19:24:50 BST 2003  Olly Betts <olly@survex.com>

	* indextext.cc: Fixed signed character issue.

Thu Jul 17 00:51:42 BST 2003  Olly Betts <olly@survex.com>

	* bootstrap: Removed bootstrap in favour of top-level bootstrap.

Tue Jul 15 16:27:52 BST 2003  Olly Betts <olly@survex.com>

	* omindex.cc: file_to_string() and stdout_to_string() now throw an
	  exception on a read error, avoiding the " "-for-empty-file bodge.

Tue Jul 15 15:18:32 BST 2003  James Aylett  <james@tartarus.org>

	* omindex.cc: fix file_to_string() to return the file on
	  success, and not leak memory on empty files. Fix callers
	  to give up on unreadable files, not vice versa. Fix
	  logging messages to distinguish re-indexed/added.

Fri Jul 11 15:09:55 BST 2003  Olly Betts <olly@survex.com>

	* configure.in: Version 0.7.2.

Fri Jul 11 12:08:57 BST 2003  Olly Betts <olly@survex.com>

	* omega.cc: If the same database is listed more than once, only search
	  the first occurrence.

Fri Jul 11 11:57:24 BST 2003  Olly Betts <olly@survex.com>

	* configure.in,utils.cc: Use snprintf.

Tue Jul 08 17:56:39 BST 2003  Olly Betts <olly@survex.com>

	* configure.in: Version 0.7.1.

Tue Jul 08 17:34:01 BST 2003  Olly Betts <olly@survex.com>

	* omindex.cc: Fixed compilation problem.

Fri Jul 04 22:12:32 BST 2003  Olly Betts <olly@survex.com>

	* bootstrap: add missing ';;' as case pattern delimiter

Thu Jul 03 23:34:50 BST 2003  Olly Betts <olly@survex.com>

	* configure.in: Version 0.7.0.

Thu Jul 03 23:33:05 BST 2003  Olly Betts <olly@survex.com>

	* omindex.cc: Abort parsing of document if it's excluded from
	  indexing; ignore anything outside of the first <body>...</body>,
	  if present.

Tue Jun 24 00:45:28 BST 2003  Olly Betts <olly@survex.com>

	* docs/overview.txt: Added note about hashing of long URL terms and
	  reworked structure a little.

Mon Jun 23 21:11:41 BST 2003  Olly Betts <olly@survex.com>

	* bootstrap: Check for Bison 1.875 which doesn't work with Xapian.

Mon Jun 23 16:52:47 BST 2003  Olly Betts <olly@survex.com>

	* omega.cc,omindex.cc,scriptindex.cc: Xapian::PostListIterator ->
	  Xapian::PostingIterator.

Thu Jun 19 20:02:00 BST 2003  Olly Betts <olly@survex.com>

	* symboltab.h: Convert hardspace to space.

Wed Jun 18 16:32:34 BST 2003  Olly Betts <olly@survex.com>

	* scriptindex.cc: Removed already disabled unique id hashing to docid
	  code.  Xapian doesn't support setting arbitrary docids - if it ever
	  does we can retrieve this code from CVS.

Wed Jun 18 16:28:33 BST 2003  Olly Betts <olly@survex.com>

	* Makefile.am,indextext.cc,indextext.h,omindex.cc,scriptindex.cc:
	  Normalise accents in probabilistic terms.

Tue Jun 17 17:54:32 BST 2003  Olly Betts <olly@survex.com>

	* omindex.cc: Read output from pstotext and pdftotext via pipes rather
	  than temporary files to side-step the whole problem of secure
	  temporary file creation; Use pdfinfo to get the title and keywords
	  from when indexing a PDF; Safe filename escaping tweaked to not
	  escape common safe punctuation.

Tue Jun 17 17:50:00 BST 2003  Olly Betts <olly@survex.com>

	* htmlparse.cc,htmlparse.h: Moved initialisation of named_ents out of
	  header - it's not a sensible candidate for inlining.

Wed Jun 11 02:32:25 BST 2003  Olly Betts <olly@survex.com>

	* date.cc,date.h,omega.cc,omega.h,omindex.cc,query.cc,query.h,
	  scriptindex.cc: Om -> Xapian::, etc.

Fri Jun  6 01:04:12 BST 2003  Richard Boulton <richard@tartarus.org>

	* omindex.cc: Implement an upper limit on the length of URL
	  terms.  Currently, this is set at 240 characters - it can
	  probably be increased slightly, but I'm not sure exactly
	  how long a term can safely be.  If the URL term would be
	  longer than this, its last few bytes are replaced by a
	  hash of the tail of the URL.  This means that (apart from
	  hopefully very rare collisions) urlterms should still be
	  unique ids for documents.

Fri Jun 06 00:14:13 BST 2003  Richard Boulton <richard@tartarus.org>

	* omindex.cc: Clean up processing of HTML documents:
	  - Ignore the contents of <script> and <style> tags in HTML.
	  - Strip initial whitespace in each tag in an HTML document.
	  - Try not to split words in half when truncating title and
	    summary.

Tue Jun 03 11:15:28 BST 2003  Olly Betts <olly@survex.com>

	* templates/query: Create log entry in query.log.

Thu May 29 18:03:54 BST 2003  Olly Betts <olly@survex.com>

	* query.cc: Fixed bug in DEFAULT_LOG_ENTRY's Omegascript.

Thu May 29 00:22:28 BST 2003  Olly Betts <olly@survex.com>

	* query.cc: Set STEM_LANGUAGE near the start of the file so it's easy
	  for users to change until we get better configurability.

Thu May 29 00:00:28 BST 2003  Olly Betts <olly@survex.com>

	* Makefile.am,date.cc,date.h,query.cc: Split code to build a
	  date range filter into a separate file.

Wed May 28 23:38:02 BST 2003  Olly Betts <olly@survex.com>

	* configfile.cc,configfile.h,omega.cc,omega.conf,query.cc,query.h,
	  docs/omegascript.txt,docs/overview.txt,docs/quickstart.txt:
	  Replaced half-hearted logging support with flexible
	  OmegaScript-based approach with new $log command.  Also added
	  $now to allow the current date/time to be logged.

Tue May 27 17:55:24 BST 2003  Olly Betts <olly@survex.com>

	* query.cc: Added missing "#include <assert.h>".

Mon May 26 22:41:26 BST 2003  Olly Betts <olly@survex.com>

	* configure.in: Don't use libtool; Use AC_CONFIG_FILES - it's the new
	  autoconf way!

Mon May 26 12:12:22 BST 2003  Olly Betts <olly@survex.com>

	* omega.spec.in: Removed %changelog - it hasn't been reliably updated
	  and only really makes sense when the packaging is done by a third
	  party anyway.

Mon May 26 12:01:55 BST 2003  Olly Betts <olly@survex.com>

	* query.cc: If the query is empty, don't bother running it through
	  enquire.

Wed Apr 30 01:18:47 BST 2003  Olly Betts <olly@survex.com>

	* docs/cgiparams.txt,docs/omegascript.txt: Minor improvements.

Wed Apr 30 01:14:46 BST 2003  Olly Betts <olly@survex.com>

	* query.cc: Use correct types for docid and value_no in $value.

Wed Apr 23 16:15:07 BST 2003  Sam Liddicott <sam@liddicott.com>

	* templates/xml: add collapse info to xml template.

Wed Apr 23 14:00:37 BST 2003  Olly Betts <olly@survex.com>

	* omega.spec.in: Merged changes from Fabrice Colin.

Thu Apr 10 03:14:51 BST 2003  Olly Betts <olly@survex.com>

	* configure.in: Updated for 0.6.5 release.

Wed Apr 09 13:56:14 BST 2003  Olly Betts <olly@survex.com>

	* omega.cc,query.cc,omega.h,docs/cgiparams.txt: Renamed DATE1, DATE2,
	  and DAYSMINUS to the more meaningful START, END, and SPAN (NB SPAN
	  is days before END, or after START, or before today - whereas
	  SPAN was before *DATE1* or before today).  The old parameters names
	  are supported (with the original semantics) for now.

Wed Apr 09 13:44:28 BST 2003  Olly Betts <olly@survex.com>

	* Makefile.am: Install docs in /usr/share/doc/omega to be FHS
	  compliant.
	* omega.spec.in: Consistently use %{contentdir} instead of /var/lib;
	  removed redundant second setting of %docdir.

Wed Apr 09 01:21:57 BST 2003  Olly Betts <olly@survex.com>

	* Makefile.am: Removed bogus extra "\".

Mon Mar 31 19:42:24 BST 2003  Olly Betts <olly@survex.com>

	* Makefile.am: Install documentation!
	* omega.spec.in: Merged in changes to RPM packaging from Fabrice Colin
	  and reworked further.

Fri Mar 28 17:47:45 GMT 2003  Olly Betts <olly@survex.com>

	* templates/query,templates/query2: Removed bogus setting of defunct
	  xB parameter; correctly propagate multiple B parameters.

Fri Mar 28 17:45:41 GMT 2003  Olly Betts <olly@survex.com>

	* omindex.cc: Report correct version number (was hard-wired to 1.0!)

Tue Mar 25 14:46:10 GMT 2003  Olly Betts <olly@survex.com>

	* query.cc: If xP and P are both empty, classify as SAME_QUERY not
	  NEW_QUERY as there may be a boolean query too.
	* query.cc: Fixed off-by-one error in rounding down topdoc - it was
	  possible to get to an empty page of hits if there were exactly a
	  multiple of HITSPERPAGE matches and the matcher over-estimated the
	  number of matches and Omega displayed page links.

Mon Mar 24 09:40:04 GMT 2003  Sam Liddicott <sam.liddicott@orange.co.uk>

	* templates/query: Added propagation of B boolean filter
	* templates/query2: factored about a bit more, query2 is
	  a more modular version of query which will ultimately
	  lend itself to customisation a bit more to the uninitiated.

Tue Mar 04 01:02:12 GMT 2003  Olly Betts <olly@survex.com>

	* omega.cc: Fixed handling of multiple DB parameters to be as
	  documented.

Fri Feb 28 09:52:03 GMT 2003 Sam Liddicott <sam.liddicott@orange.co.uk>

	* Added $collapsed to omegascript to give the number of hits
	  collapsed into the current hit, eg:

	  $if{$ne{$collapsed,0},$collapsed hidden results
				($value{$cgi{COLLAPSE}})}

	* templates/godmode: removed euro ferret icon reference
	* templates/godmode: added value dumping, for values from 0-255

Thu Feb 27 11:58:13 GMT 2003  Olly Betts <olly@survex.com>

	* Makefile.am,query.cc,docs/omegascript.txt,templates/query:
	  Added $transform{} which does regexp manipulation (currently
	  disabled); Added $uniq{} to eliminate duplicates from a sorted
	  list; Fixed a query with repeated terms to be identified as
	  SAME_QUERY not EXTENDED_QUERY; remove duplicates from terms
	  listed in term frequencies.

Wed Feb 26 17:50:26 GMT 2003  Olly Betts <olly@survex.com>

	* scriptindex.cc: Allow '_' in fieldnames.  Diagnose bad characters
	  in fieldnames better.

Wed Feb 26 15:13:02 GMT 2003  Sam Liddicott <sam.liddicott@orange.co.uk>

	* dbi2omega: Add DBUSER and DBPASSWD env var support so that password
	  protected DB's can easily be used
	* add cgi paramter COLLAPSE to collapse on key values
	* Add $value{key[,docid]} support to omegascript

Wed Feb 26 09:58:01 GMT 2003  Sam Liddicott <sam.liddicott@orange.co.uk>

	* bootstrap: Fix success message when building in non-src dir
	  as configure is written to the src dir.

Mon Jan  6 12:47:55 GMT 2003  James Aylett  <james@tartarus.org>

	* scriptindex.cc: build fix

Tue Dec 24 20:12:23 GMT 2002  Olly Betts <olly@survex.com>

	* configure.in: Version 0.6.4.

Tue Dec 24 20:06:47 GMT 2002  Olly Betts <olly@survex.com>

	* scriptindex.cc: Minor tweak.

Tue Dec 24 19:58:57 GMT 2002  Olly Betts <olly@survex.com>

	* omega.cc,docs/cgiparams.txt: Prefer MINHITS to MIN_HITS and
	  RAWSEARCH to RAW_SEARCH since none of the other CGI parameter
	  names have _ separating words.  Also support old names for now.

Mon Dec 23 03:23:33 GMT 2002  Olly Betts <olly@survex.com>

	* query.cc,docs/omegascript.txt,templates/query: Added $unstem to map
	  a stemmed term to the form(s) used in the query; $queryterms now
	  only includes the first occurence of each stemmed form; $prettyterm
	  uses the unstem map.

Sat Dec 21 17:47:33 GMT 2002  Olly Betts <olly@survex.com>

	* scriptindex.cc,docs/scriptindex.txt: Replaced index=nopos with
	  indexnopos action; index and indexnopos now take an optional
	  prefix argument; index=nopos is handled specially for backwards
	  compatibility.

Sat Dec 21 17:18:02 GMT 2002  Olly Betts <olly@survex.com>

	* scriptindex.cc,docs/scriptindex.txt: Added new scriptindex action
	  date=FORMAT to generate terms for date range searching.

Sat Dec 21 01:51:32 GMT 2002  Olly Betts <olly@survex.com>

	* templates/query: Stop topterms sticking out of green box with
	  gecko based browsers.

Sat Dec 21 01:44:53 GMT 2002  Olly Betts <olly@survex.com>

	* Makefile.am: Distribute docs/scriptindex.txt.
	* docs/omegascript.txt: It's $setrelevant not $set_relevant.

Sat Dec 14 13:54:10 GMT 2002  Olly Betts <olly@survex.com>

	* configure.in: Version 0.6.3; removed -Wno-long-long as we don't use
	  long long here.
	* query.cc: Compilation fixes.
	* templates/query: Don't call $topterms twice!

Sat Dec 14 01:10:48 GMT 2002  Olly Betts <olly@survex.com>

	* query.cc: Updated in line with removal of OmSettings.

Wed Dec 11 00:58:49 GMT 2002  Olly Betts <olly@survex.com>

	* configure.in,query.cc,docs/omegascript.txt,templates/query:
	  Added $time which reports how long the match took - when searching
	  on a remote website, it's hard to gauge how much time is taken by
	  the search, and how much by the web server and browser; renamed
	  and_vec to or_vec which better describes its purpose.

Mon Dec 09 17:11:26 GMT 2002  Olly Betts <olly@survex.com>

	* query.cc,docs/omegascript.txt,templates/query: Added $dbsize
	  to return the number of documents in the database being searched.
	  Use this in the default query template on the "front page" shown
	  when there's no search.

Mon Dec 09 02:55:46 GMT 2002  Olly Betts <olly@survex.com>

	* query.cc,docs/omegascript.txt,templates/query: Added $msizeexact
	  which returns "true" if $msize if exact (or "" if it is estimated).
	  This means that you'll see "... of about N matches" less often -
	  notably it's gone when searching for a single term, which is a
	  pretty common case.

Sun Dec 08 08:42:47 GMT 2002  Olly Betts <olly@survex.com>

	* scriptindex.cc: Replaced icky unportable code which set the filename
	  to "/dev/fd/0" in order to read from stdin.

Sun Dec 08 06:39:30 GMT 2002  Olly Betts <olly@survex.com>

	* query.cc,docs/omegascript.txt: Fixed $hitlist to complain if more
	  than one parameter is passed; $topterms now defaults to 16 terms
	  rather than 20; $topterms now weeds out terms which stem to the
	  same as those in the query, or those already in $topterms.

Sun Dec 08 06:36:04 GMT 2002  Olly Betts <olly@survex.com>

	* templates/query: Make background white - the very light grey just
	  looks dirty; fixed exclusion of TopTerms Javascript when there
	  are not TopTerms; sample now <small>; language and size now
	  appear when the corresponding fields are present; fixed
	  unmatched </small>; fixed missing list of terms matching
	  each document.

Sat Dec 07 21:20:31 GMT 2002  Olly Betts <olly@survex.com>

	* configure.in: Version 0.6.2.

Sat Dec 07 21:04:31 GMT 2002  Olly Betts <olly@survex.com>

	* query.cc: Prefer "while (true)" to "while (1)".

Fri Dec 06 04:41:05 GMT 2002  Olly Betts <olly@survex.com>

	* omindex.cc: Index .php files by default; non-zero return code if
	  an exception is caught.

Fri Dec 06 04:30:17 GMT 2002  Olly Betts <olly@survex.com>

	* htmlparse.cc: Ignore PHP tags and their contents; fixed tag
	  scanning code to never read one character past the end of
	  the document.

Wed Dec 04 18:42:51 GMT 2002  Olly Betts <olly@survex.com>

	* omega.cc,omega.h,omindex.cc,query.cc,scriptindex.cc:
	  Updated in line with OmSettings related changes to the API.

Wed Dec 04 17:13:43 GMT 2002  Olly Betts <olly@survex.com>

	* query.cc: Fixed $dbname to return "default" for the default
	  database, rather than "" - this fixes paging in searches of the
	  default database.
	* templates/query: Removed xDEFAULTOP hidden field which is no longer
	  used.

Wed Dec 04 11:57:13 GMT 2002  Olly Betts <olly@survex.com>

	* templates/query: Removed bogus unmatched '}'.

Thu Nov 28 20:24:08 GMT 2002  Olly Betts <olly@survex.com>

	* omega.cc,query.cc: Updated in line with OmEnquire::get_eset() no
	  longer taking an OmSettings object.

Wed Nov 27 19:02:12 GMT 2002  Olly Betts <olly@survex.com>

	* dbi2omega: Return fields in table order; more efficient;
	  report any error reading a row; if we get a NULL field,
	  don't output it, and suppress perl warning about use of
	  an undefined program.

Wed Nov 27 05:22:04 GMT 2002  Olly Betts <olly@survex.com>

	* configure.in: Set version to 0.6.0.

Wed Nov 27 05:21:00 GMT 2002  Olly Betts <olly@survex.com>

	* configure.in,htmlparse.h,omindex.cc,scriptindex.cc:
	  Use "-Wall -W" rather than "-Wall -Wunused", and fixed the
	  warnings this reveals.

Wed Nov 27 04:20:13 GMT 2002  Olly Betts <olly@survex.com>

	* Makefile.am,dbi2omega: Added perl script to dump any database
	  which perl DBI can access into the dump format expected by
	  scriptindex.

Wed Oct 30 02:02:32 GMT 2002  Olly Betts <olly@survex.com>

	* omega.spec.in: Use bootstrap instead of buildall; don't use "-j4"
	  with make - most people don't all have quad processor boxes!

Wed Oct 30 01:56:31 GMT 2002  Olly Betts <olly@survex.com>

	* buildall: Removed in favour of bootstrap script.

Tue Oct 29 02:01:58 GMT 2002  Olly Betts <olly@survex.com>

	* omindex.cc,scriptindex.cc: Added MAX_PROB_TERM_LENGTH (set to
	  64) to limit size of probabilistic terms.

Sat Oct 12 17:09:55 BST 2002  Olly Betts <olly@survex.com>

	* bootstrap: Copied bootstrap script from xapian-core.

Sat Oct 12 17:05:37 BST 2002  Olly Betts <olly@survex.com>

	* configure.in: Version 0.5.3.

Wed Oct 09 16:55:56 BST 2002  Olly Betts <olly@survex.com>

	* omega.cc,omega.h,query.cc,docs/{cgiparams.txt,omegascript.txt},
	  templates/query: revamped the "reset first page when filter changes"
	  scheme - all filtery things are now serialised and put into the
	  xFILTER CGI parameter, which copes with multiple B values.  Support
	  for the old way (xB, xDATE1, xDATE2, xDAYSMINUS, xDEFAULTOP) is
	  included for now (but only copes with a single B value).  Added (and
	  documented) $filters Omegascript command to implement this.
	* query.cc: fixed handling of case when topdoc is non-zero, but
	  no matches were found.  This was causing topdoc to be set to -6!
	* query.cc: fixed handling of prefixes starting with an X.

Wed Oct 09 15:35:54 BST 2002  Olly Betts <olly@survex.com>

	* .cvsignore: Added scriptindex and omega-*.tar.gz; removed libtool.

Sun Oct 06 18:56:40 BST 2002  Olly Betts <olly@survex.com>

	* configure.in: Version 0.5.2.

Thu Oct 03 16:42:06 BST 2002  Olly Betts <olly@survex.com>

	* query.cc: Added CMD_hit to enumeration.

Wed Oct 02 17:02:25 BST 2002  Olly Betts <olly@survex.com>

	* configure.in: Version 0.5.1.
	* Makefile.am,configure.in: require automake 1.6.3 and autoconf 2.54
	  since xapian-core does anyway, and it neatens configure.in slightly.

Wed Oct 02 16:58:39 BST 2002  Olly Betts <olly@survex.com>

	* query.cc,docs/omegascript.txt: Added $hit which gives the m-set
	  number of the current hit.

Sun Sep 22 15:47:33 BST 2002  Olly Betts <olly@survex.com>

	* configfile.cc: Corrected use of string.data() to string.c_str().

Sun Sep 22 03:53:35 BST 2002  Olly Betts <olly@survex.com>

	* templates/query: Updated xapian url to http://www.xapian.org/

Fri Sep 20 15:36:35 BST 2002  Olly Betts <olly@survex.com>

	* configure.in: Version 0.5.0.

Sun Sep 15 03:07:31 BST 2002  Richard Boulton <richard.boulton@omsee.com>

	* buildall: Update to latest version, to fix bug with VPATH version
	  checking for autoconf.

Thu Sep 12 15:11:16 BST 2002  Olly Betts <olly@survex.com>

	* htmlparse.cc: Add comment about string::replace() invalidating
	  iterators.

Thu Sep 12 13:38:05 BST 2002  Olly Betts <olly@survex.com>

	* omegascript.vim,omegascript.txt,query.cc: cosmetic tweaks.

Thu Sep  5 14:47:54 BST 2002  Richard Boulton <richard@tartarus.org>

	* configure.in: Don't use libtool.  I don't know why I ever thought
	  it was needed.

Thu Sep  5 14:11:51 BST 2002  Richard Boulton <richard@tartarus.org>

	* query.cc: Change $and to return true iff all its arguments are
	  not false, rather than if one or more of the arguments is false.
	* docs/omegascript.txt: Update documentation of $and{}

Fri Aug 23 13:27:02 BST 2002  James Aylett  <tartarus@users.sourceforge.net>

	* docs/quickstart.txt: encourage people to call their first
	  database 'default' since this will work straight off.

Wed Aug 21 17:52:36 BST 2002  Richard Boulton <richard@tartarus.org>

	* query.cc: Add $slice{} command, to slice a list at a set of
	  positions (given by a second list).
	  Also, bugfix: require $hitlist{} to take at least one parameter:
	  it currently segfaults if given none.
	* docs/omegascript.txt: Document $slice{}.
	* extra/omegascript.vim: Update syntax highlighting.

Wed Aug 21 18:03:43 BST 2002  James Aylett  <tartarus@users.sourceforge.net>

	* omindex.cc: tidy up output so it doesn't wrap so much

Wed Aug 21 18:01:38 BST 2002  James Aylett  <tartarus@users.sourceforge.net>

	* htmlparse.cc: fixed bug in entity reference handling

Wed Aug 21 13:21:12 BST 2002  James Aylett  <tartarus@users.sourceforge.net>

	* omindex.cc: Bugfix to metaterm generation when operating on an
	  absolute URL that is also at the root of its web server.

Wed Aug 21 10:48:06 BST 2002  Richard Boulton <richard@tartarus.org>

	* scriptindex.cc: If a field has multiple instances, keep all of
	  them (previously only kept the final occurrence).
	* docs/scriptindex.txt: Mention that multiple instances of fields
	  are permitted.

Tue Aug 20 18:02:45 BST 2002  James Aylett  <tartarus@users.sourceforge.net>

	* docs/quickstart.txt: correct for new(ish) omindex behaviour

Sat Aug 17 13:38:57 BST 2002  Richard Boulton <richard@tartarus.org>

	* extra/omegascript.vim: Quick attempt at a vim syntax highlighting
	  file for omegascript.  Recognises files only if they're in a
	  directory called "templates": perhaps we should adopt a suffix to
	  make recognition easier.
	  Read the file for installation instructions.

Thu Aug 15 11:21:20 BST 2002  Richard Boulton <richard@tartarus.org>

	* scriptindex.cc: Allow updating of databases by a command line
	  switch, and also turn off verbose output (can be turned back
	  on with a switch).
	* docs/scriptindex.txt: Document the "unique" tag.

Thu Aug 15 11:18:21 BST 2002  Richard Boulton <richard@tartarus.org>

	* buildall: Copy buildall from xapian-core - the old one breaks
	  for me (due to odd aclocal paths) but the new one is fine.
	  We should make a common module to hold build stuff to be shared
	  between modules, though.

Mon Aug 12 01:34:42 BST 2002  Richard Boulton <richard@tartarus.org>

	* scriptindex.cc: Bug fix - index without positional information
	  if "nopos" is specified, rather than the other way around.
	  Bug fix - don't completely eradicate newlines in multiline values,
	  until they have a chance to be converted to spaces.
	  Delete documents if no fields other than unique fields are
	  specifed.
	  Add some simple debugging, and write messages to a log file in
	  the database directory.

	* configure.in: Use libtool.

Fri Aug  9 13:57:32 BST 2002  Richard Boulton <richard@tartarus.org>

	* scriptindex.cc: Fix compile errors, by changing string
	  constructors to take begin and end iterators, instead of a begin
	  and a length.

Fri Jul 05 19:33:55 BST 2002  Olly Betts <olly@survex.com>

	* omega.spec.in: Fixed wrt /usr/lib/omega/bin/omega.

Fri Jul 05 19:20:05 BST 2002  Olly Betts <olly@survex.com>

	* Makefile.am, docs/quickstart.txt: Install omega as
	  ${prefix}/lib/omega/bin/omega.

Thu Jul 04 02:11:46 BST 2002  Olly Betts <olly@survex.com>

	* scriptindex.cc, docs/scriptindex.txt: new indexer - indexing
	  behaviour is controlled by a simple but powerful script.

	* Makefile.am: tidied up.

	* configfile.cc, docs/quickstart.txt: database and templates default to
	  being in /var/lib/omega rather than /home/omega.

	* docs/quickstart.txt: describe the new test mode (command line) rather
	  than the old one (stdin).

	* omega.cc, docs/cgiparams.txt: If xP isn't set, honour paging and
	  R-set.  So RAW_SEARCH now only disables snapping TOPDOC to a multiple
	  of HITSPERPAGE.

	* query.cc: "using namespace std;"

Fri Jun 14 00:07:20 BST 2002  Olly Betts <olly@survex.com>

	* $prettyterm{} no longer adds a trailing '.' if the term also exists
	  with an R prefix and stems to itself.

Fri Jun 14 00:02:16 BST 2002  Olly Betts <olly@survex.com>

	* MORELIKE can now take a termname - this allows MORELIKE to be used
	  with a unique id from an external database if it has been indexed
	  as a boolean term.

Thu Jun 13 00:01:11 BST 2002  Olly Betts <olly@survex.com>

	* omega.conf: removed trailing slashes from directory names.

	* query.cc: removed extra slash added to template_dir; improved
	  reporting of errors opening template file.

Wed Jun 12 23:51:11 BST 2002  Olly Betts <olly@survex.com>

	* Added an alternative test mode - you can now pass parameters as
	  command line arguments, which is more convenient for repeating
	  the same test query, and for automated testing, e.g.:

	    omega 'P=information retrieval' DB=papers

	  If the first parameter starts with a "-" and doesn't contain an
	  "=", omega now outputs the version string and stops (to gracefully
	  handle "omega --version" and "omega --help".

Wed Jun 12 23:39:20 BST 2002  Olly Betts <olly@survex.com>

	* omindex.cc: removed OLD_PREFIXES code - shout if you were using it.

Fri May 17 14:09:25 BST 2002  Olly Betts <olly@survex.com>

	* Pass the database to the query parser (not used there at present,
	  but will allow wildcarded searches, etc to be implemented).

Thu May 16 17:57:34 BST 2002  Olly Betts <olly@survex.com>

	* <algo.h> -> <algorithm>.

Thu May 16 15:41:14 BST 2002  Sam Liddicott <sam@ananova.com>

	* Removed extra package again!

	* Moved images to /var/www/icons/omega till we think of something
	  better.  Should be the most harmless solution that still works
	  without requireing too much brains on the part of the installer

Thu May 16 14:53:54 BST 2002  Sam Liddicott <sam@ananova.com>

	* Moved images to a seperate optional package to stop touching
	  user's web tree until we work out what to do.  sysadmin can
	  still install images if he wants and on a redhat box they will
	  end up in the right place. This will no doubt get revisted later,
	  that's fine by me.

Thu May 16 13:31:27 BST 2002  Sam Liddicott <sam@ananova.com>

	* Added loads more missing files like images and templates to the
	  package

	* Also fixed the templates to use the new images dir (if they used
	  images, which they actually don't)

Thu May 16 12:56:55 BST 2002  Sam Liddicott <sam@ananova.com>

	* Fixes to spec file to add various missing files

Wed May 15 12:59:37 BST 2002  Olly Betts <olly@survex.com>

	* omindex now understand acronyms (N.A.T.O. E.T ...).

	* $highlight{} now understands "&" (AT&T M&S ...) and acronyms.

Tue May 14 13:08:41 BST 2002  Olly Betts <olly@survex.com>

	* Index <word>&<word> as a single term (e.g. AT&T, M&S, A&P).

Tue May 14 12:37:49 BST 2002  Olly Betts <olly@survex.com>

	* omindex.cc: cleaned up a little.

Tue May 14 11:24:42 BST 2002  Olly Betts <olly@survex.com>

	* Fixed config.h inclusion; using std::*.

Tue May 14 11:18:37 BST 2002  Olly Betts <olly@survex.com>

	* Updated.

Tue May 14 11:16:03 BST 2002  Olly Betts <olly@survex.com>

	* Added SORT and SORTBANDS.

Mon May 13 12:52:29 BST 2002  Olly Betts <olly@survex.com>

	* Autoconf 2.50.

	* Commented out omindex-config (since it's unfinished) and XML support
	  (since only omindex-config uses it).

Thu May 02 16:06:02 BST 2002  Olly Betts <olly@survex.com>

	* Updated to reflect removal of OmData.

Wed May 01 11:26:59 BST 2002  Olly Betts <olly@survex.com>

	* Changed to use queryparser in libomqueryparser.

Tue Apr 23 15:10:42 BST 2002  Olly Betts <olly@survex.com>

	* Make buildall smart enough to generate aclocal.m4 properly and
	  remove acinclude.m4.  It now also extracts the package name from
	  configure.in so we can use the same buildall everywhere; fixed
	  problem with double use of AM_CXXFLAGS in Makefile.am.

Tue Apr 23 14:27:29 BST 2002  Olly Betts <olly@survex.com>

	* Updated for xapian-config and xapian.m4 changes.

Thu Apr 18 14:37:05 BST 2002  Olly Betts <olly@survex.com>

	* Updated buildall; minor tweaks to configure.in.

Wed Apr 17 12:31:18 BST 2002  Olly Betts <olly@survex.com>

	* Removed references to xapian-config uninst options.

Fri Apr 12 15:48:33 BST 2002  Olly Betts <olly@survex.com>

	* Remove parsequery.cc on "make maintainer-clean".

Fri Apr 12 16:19:19 BST 2002  Olly Betts <olly@survex.com>

	* Require automake 1.5.

Fri Apr 12 12:47:04 BST 2002  Olly Betts <olly@survex.com>

	* Tweaked what gets interpreted as a phrase.

Fri Apr 12 12:44:00 BST 2002  Olly Betts <olly@survex.com>

	* Fixed to use AM_CFLAGS and AM_CXXFLAGS.

Mon Apr 01 23:34:09 BST 2002 Olly Betts <olly@survex.com>

	* Fixed support for decimal numeric entities (e.g. "&#246;")

	* Added support for all iso-8859-1 named entities (e.g. "&ouml;")

Mon Apr 01 15:07:31 BST 2002 Olly Betts <olly@survex.com>

	* Applied patch from "orion orion" to fix problem in HTML parsing.

Mon Mar 25 13:11:14 GMT 2002  Olly Betts <olly@survex.com>

	* More tolerant treatment of random punctuation in query.

Mon Feb  4 14:57:36 GMT 2002  Sam Liddicott  <sam@ananova.com>

	* Added support for repeated fields in document data.
	  $field{fieldname} may now return multiple tab separated values if
	  more than one instance of a field exists in the document data

Tue Jan 15 16:29:39 GMT 2002  Sam Liddicott  <sam@ananova.com>

	* Fixed date_range_filter for the case where DATE1 and DATE2 don't
	  share the same MONTH and YEAR and M## terms for intermediate months
	  need calculating between the years.

Thu Jan 10 15:39:43 GMT 2002  Sam Liddicott  <sam@ananova.com>

	* Added $htmlstrip{} to strip out html tags

Thu Jan 10 14:34:35 GMT 2002  James Aylett  <tartarus@users.sourceforge.net>

	* toptermsjs snippet now included inside the HEAD, so it's
	  actually legal HTML. Snippet now sets the required 'type'
	  attribute as well. (It keeps the technically illegal
	  'language' attribute because I have a sneaking suspicion it
	  won't work otherwise.)

Thu Jan 10 14:30:19 GMT 2002  James Aylett  <tartarus@users.sourceforge.net>

	* $opt with two arguments now acts as a lookup for a $setmap
	  map. This was previously documented in a misleading fashion.
	  The new system is backwards compatible with the old.

Wed Jan 9  Sam Liddicott  <sam@ananova.com>

	* Added RAW_SEARCH as cgi param which when set stops change-search
	  detection being performed and processes rset, topdoc and page-change
	  parameters ( [ ] < > 1 2 etc etc ) anyway

	* Added MIN_HITS cgi param to request many more hits than can
	  fit on the page so we can be confident that the next few
	  consecutive pages will really be needed

	* Added xml template which when combined with RAW_SEARCH=1
	  can be very useful when searching is done from another
	  script

Fri Dec 21 17:56:02 GMT 2001  Olly Betts <olly@survex.com>

	* Namespace fixes to allow use of find and find_if on Redhat's
	  "GCC 2.96".

Fri Dec 21 17:53:59 GMT 2001  Olly Betts <olly@survex.com>

	* Added quick'n'dirty interface to allow experimentation with
	  OmBiasFunctor.

Thu Dec 20 14:46:33 GMT 2001  Olly Betts <olly@survex.com>

	* Document xDB, xDAYSMINUS, xDATE1, xDATE2, xB.

Thu Dec 20 12:55:29 GMT 2001  Olly Betts <olly@survex.com>

	* Use double quotes on parameters to <BODY>.

Mon Dec 17 15:01:43 GMT 2001  Olly Betts <olly@survex.com>

	* Get rid of whitespace between hundreds and tens image in page
	  links.

Fri Dec 14 17:26:48 GMT 2001  Olly Betts <olly@survex.com>

	* Force first page of hits if DB, DEFAULTOP, B, DAYSMINUS, DATE1,
	  or DATE2 changes; also clear relevance judgements if DB changes.

Fri Dec 14 16:21:07 GMT 2001  Olly Betts <olly@survex.com>

	* Removed restriction on minimum page size (was 10) - for a shopping
	  type application with images next to each hit, 5 or fewer per page
	  might be reasonable; even one result per page makes sense for some
	  applications.

Fri Dec 14 15:37:20 GMT 2001  Olly Betts <olly@survex.com>

	* Added $error to make nicer error reporting possible.

Fri Dec 14 14:49:18 GMT 2001  Olly Betts <olly@survex.com>

	* Give more helpful messages for query syntax errors in cases where
	  we can without elaborate YACC hackery.

Thu Dec 13 15:10:24 GMT 2001  Olly Betts <olly@survex.com>

	* For image page buttons, display pages 10-999 by using 2 or 3 images.

Thu Dec 13 15:02:16 GMT 2001  Olly Betts <olly@survex.com>

	* New operators: $div{}, $mod{}, $mul{}, $sub{}, $ge{}, $gt{}, $le{},
	  $lt{}.

Wed Dec 12 16:37:47 GMT 2001  Olly Betts <olly@survex.com>

	* Updated omegascript documentation.

Wed Dec 12 15:43:19 GMT 2001  Olly Betts <olly@survex.com>

	* Fixed TOPDOC clipping.

Wed Dec 12 15:36:20 GMT 2001  Olly Betts <olly@survex.com>

	* templates/query: Fixed typo which caused "..." to appear after
	  page buttons when it wasn't appropriate.

Wed Dec 12 15:11:23 GMT 2001  Olly Betts <olly@survex.com>

	* omega: Added stopword list (still hardcoded at present though).

Wed Dec 12 12:46:57 GMT 2001  Olly Betts <olly@survex.com>

	* omindex: index unstemmed terms with prefix 'R' (mnemonic: Raw).

	* omega: $topterms will now return terms with prefix 'R'.

	* parsequery.yy: fixed handling of DEFAULT_OP; "+first second" and
	  "-first second" now work; stopwording queries working (currently
	  stopword list is hardwired to just "the") - stopwords are ignored
	  when used as normal terms, but not in phrases, or with + and -.

	* templates/query: make use of $prettyterm{}.

Wed Dec 12 11:11:30 GMT 2001  Olly Betts <olly@survex.com>

	* $highlight{} now uses find_if not find_first_of (faster).

	* Fixed detection of new/old/extended query when a term occurs
	  in the query more than once.

	* Added $prettyterm{TERM} to convert a probabilistic term for
	  display to the user.

	* $map would allow more than two arguments, but ignore them.  Fixed
	  to take exactly two.

Fri Dec 07 15:59:21 GMT 2001  Olly Betts <olly@survex.com>

	* Added macros to OmegaScript.

	* template/query: updated to use macros.

	* Removed specialcase to allow no-argument commands to accept an empty
	  argument list (e.g. "$thispage{}" rather than "$thispage").  The only
	  reason this was useful was to allow "$thispage{}s" which can just as
	  well be written using a comment to force the parser do what you want,
	  e.g. "$thispage${}s".

Thu Dec 06 18:59:34 GMT 2001  Olly Betts <olly@survex.com>

	* If a stemmer is set, and all_stem isn't, only stemmer terms starting
	  with a lowercase letter.

Thu Dec 06 18:49:40 GMT 2001  Olly Betts <olly@survex.com>

	* parsequery.yy: changed to use find_if() (faster than find_first_of()).

Thu Dec 06 17:46:37 GMT 2001  Olly Betts <olly@survex.com>

	* Base page links on estimated number of matches, not minimum.

Wed Dec 05 17:07:33 GMT 2001  Olly Betts <olly@survex.com>

	* omindex: minor speed tweaks.

Wed Dec 05 16:52:21 GMT 2001  Olly Betts <olly@survex.com>

	* omindex: further HTML parser speed-ups.

Wed Dec 05 16:31:33 GMT 2001  Olly Betts <olly@survex.com>

	* omindex: sped up HTML parsing.

Wed Dec 05 14:52:53 GMT 2001  Olly Betts <olly@survex.com>

	* omindex: parsing terms from text is now twice as fast.

Thu Nov 29 16:53:45 GMT 2001  Olly Betts <olly@survex.com>

	* NEAR phrases (e.g. "a NEAR b NEAR c") now work; removed "{a b c}"
	  syntax for NEAR phrases.

Thu Nov 29 15:25:54 GMT 2001  Olly Betts <olly@survex.com>

	* $highlight{} now allows you to specify the tags to use for the
	  highlighting.

Thu Nov 29 15:24:53 GMT 2001  Olly Betts <olly@survex.com>

	* topdoc is unsigned so subtracting and then checking if it's < 0
	  doesn't work...

Wed Nov 28 15:45:39 GMT 2001  Olly Betts <olly@survex.com>

	* Fixed clipping of hit page in case when there are a multiple of
	  HITSPERPAGE matches.

Wed Nov 28 14:03:48 GMT 2001  Olly Betts <olly@survex.com>

	* Added $hostname{URL}; $version output now says "Xapian - omega
	  <version>".

Wed Nov 28 13:04:46 GMT 2001  Olly Betts <olly@survex.com>

	* docs/cgiparams.txt: Minor corrections and updates.

Wed Nov 28 13:03:40 GMT 2001  Olly Betts <olly@survex.com>

	* If we're asked for a page of hits beyond the end of the matches, clip
	  to the last page of matches rather than the first.

Wed Nov 28 13:02:31 GMT 2001  Olly Betts <olly@survex.com>

	* For an EXTENDED_QUERY, force the first page of hits.

Wed Nov 28 12:56:56 2001  James Aylett  <tartarus@users.sourceforge.net>

	* Lower case terms when constructing the query (otherwise why
	  do we store them in the database that way? :-)

Wed Nov 28 12:36:49 GMT 2001  Olly Betts <olly@survex.com>

	* Fettled default query template.

Wed Nov 28 12:33:52 GMT 2001  Olly Betts <olly@survex.com>

	* Request one more match than the last we want to display so we can
	  tell if the next page of hits is empty or not - otherwise we risk
	  offering a "next page" link when there are no more hits.

Mon Nov 26 16:28:00 2001  James Aylett  <tartarus@users.sourceforge.net>

	* --no-recurse / -l option added; useful if your sites are
	  nested in their disc storage (particularly things like
	  http://example.com/ being a distinct site, with
	  http://example.com/product being within it)

	* --mime-type now really works (it was --mime-map in the code)

	* documentation updated further

Mon Nov 26 14:39:00 2001  James Aylett  <tartarus@users.sourceforge.net>

	* options parsing fixed so minimised/unrecognised long options
	  doesn't segfault

Mon Nov 26 14:00:13 2001  James Aylett  <tartarus@users.sourceforge.net>

	* omindex can now index part of a site (previously 'subsite')
	  by having an index base within the site's disc storage

Mon Nov 26 13:57:10 2001  James Aylett <tartarus@users.sourceforge.net>

	* Documentation updated for recent changes

Thu Nov 22 13:24:45 GMT 2001  Olly Betts <olly@survex.com>

	* Use $nice{} in query template, but don't use $freqs.  Use numbers as
	  page image button tooltips on Netscape 4.

Thu Nov 22 13:02:17 GMT 2001  Olly Betts <olly@survex.com>

	* Herded escaped CGI parameter mangling code back into cgiparam.cc;
	  added special handling for  numeric image button names.

Thu Nov 22 12:55:00 GMT 2001  Olly Betts <olly@survex.com>

	* Fixed $nice to put the comma (or dot) in the right place.

Tue Nov 20 17:30:19 GMT 2001  Olly Betts <olly@survex.com>

	* $lastpage now returns 0 when there are no matches (previously
	  gave a very large answer).

Tue Nov 20 12:30:47 GMT 2001  Olly Betts <olly@survex.com>

	* $terms now only returns terms which were in the parsed query
	  (boolean filter terms are excluded).

Tue Nov 20 12:07:54 GMT 2001  Olly Betts <olly@survex.com>

	* Fixed bug in date range filtering (got it wrong when start and end
	  date were in the same month).

	* DAYSMINUS now counts back from DATE1 (if specified) rather than
	  always counting back from the present.

Mon Nov 19 17:13:24 GMT 2001  Olly Betts <olly@survex.com>

	* Added date-range filtering (not fully tested yet).

Mon Nov 19 15:21:31 GMT 2001  Olly Betts <olly@survex.com>

	* Fixed (c) message displayed by -v (BrightStation "PLC" not "Inc.",
	  first (c) 1999).

Fri Nov 16 11:49:20 GMT 2001  Olly Betts <olly@survex.com>

	* New OmegaScript commands: $allterms{<docid>}, $freq{<term>},
	  $nice{<number>}, $set_relevant{<docid>}.

	* $map{} now returns a list (shouldn't affect most users - if
	  the extra tabs are a problem, change `$map{...}' to
	  `$list{$map{...},}' ).

	* Template `query' now preserves value of THRESHOLD.

	* Template `godmode' fixed to actually work.

Wed Nov 14 15:04:13 GMT 2001  Olly Betts <olly@survex.com>

	* Fixed to compile with GCC3.0

Wed Nov 14 14:54:53 GMT 2001  Olly Betts <olly@survex.com>

	* Updated for changes to OmQuery

Tue Nov 06 13:10:15 GMT 2001  Olly Betts <olly@survex.com>

	* Updated .cvsignore.

Tue Nov 06 13:02:04 GMT 2001  Olly Betts <olly@survex.com>

	* Fixed lookup of CGI parameter THRESHOLD.

Tue Nov  6 12:38:37 GMT 2001  Richard Boulton <richard@tartarus.org>

	* Moved configure.ac to configure.in: depending on autoconf 2.13 is
	  not needed yet.

Tue Nov 06 12:23:55 GMT 2001  Olly Betts <olly@survex.com>

	* Added support for percentage threshold cutoff (CGI var THRESHOLD);
	  Code for calculating better percentages has been pushed into Xapian
	  so removed it from here.

Mon Nov  5 12:42:26 GMT 2001  Richard Boulton <richard@tartarus.org>

	* Omega moved to new home, from om-examples/omega.
	  Standalone build system added.


<|MERGE_RESOLUTION|>--- conflicted
+++ resolved
@@ -1,5 +1,3 @@
-<<<<<<< HEAD
-=======
 Wed Aug 05 03:50:54 GMT 2009  Olly Betts <olly@survex.com>
 
 	* omindex.cc: Implement correct handling of paths when calling
@@ -118,7 +116,6 @@
 	  incorrectly calculated from the contents converted to UTF-8
 	  since 1.0.7.  Noticed by Srijon Biswas.
 
->>>>>>> bd46b50e
 Tue May 05 12:13:17 GMT 2009  Olly Betts <olly@survex.com>
 
 	* omindex.cc: We can now use numeric_limits<> since we no longer
